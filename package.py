--- conflicted
+++ resolved
@@ -19,10 +19,7 @@
 DATA_FILES = ['templates', 'static']
 
 INCLUDES = [
-<<<<<<< HEAD
     "web_ui",
-=======
->>>>>>> e4d79e24
     "jinja2.ext",
     "sklearn",
     "sklearn.utils",
@@ -39,17 +36,12 @@
     "flask.helpers",
     # "flask_restful.representations",
     # "flask_restful.representations.json",
-<<<<<<< HEAD
     #"flaskext",
     #"flaskext.wtf",
     "flask.ext",
-    "flask.ext.uploads",
-=======
     "flaskext",
-    "flaskext.wtf",
-    "flask.ext",
->>>>>>> e4d79e24
-    "flask.ext.wtf",
+    "flaskext.uploads",
+    "flask_wtf",
     "sqlalchemy.orm",
     "sqlalchemy.event",
     "sqlalchemy.ext.declarative",
@@ -150,7 +142,6 @@
     "sqlalchemy.util.langhelpers",
     "sqlalchemy.util.queue",
     "sqlalchemy.util.topological",
-<<<<<<< HEAD
     "flask_sqlalchemy._compat",
     "lxml._elementpath",
     "lxml.etree",
@@ -161,9 +152,6 @@
     "gevent",
     "gevent.core",
     "logging"]
-=======
-    "flask_sqlalchemy._compat", ]
->>>>>>> e4d79e24
 
 # might need to explicitly include dll:
 # data_files=[('.', 'libmmd.dll')
@@ -192,7 +180,6 @@
     },
 }
 
-<<<<<<< HEAD
 def find_data_files(source,target,patterns):
     """Locates the specified data-files and returns the matches
     in a data_files compatible format.
@@ -223,8 +210,6 @@
     ret.extend(more)
     return ret
 
-=======
->>>>>>> e4d79e24
 """ Platform specific options """
 if sys.platform == 'darwin':
     class SklearnRecipe(object):
@@ -277,10 +262,6 @@
     author="Cognitive Networks Group",
     author_email="cognitive-networks@googlegroups.com",
     url="https://github.com/ciex/souma/",
-<<<<<<< HEAD
-=======
-    scripts=["run.py"],
->>>>>>> e4d79e24
     packages=["nucleus", "web_ui", "synapse", "astrolab"],
     data_files=DATA_FILES,
     license="Apache License 2.0",
