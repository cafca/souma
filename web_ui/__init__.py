--- conflicted
+++ resolved
@@ -1,9 +1,6 @@
 import os
 import sys
-<<<<<<< HEAD
-=======
 import logging
->>>>>>> 29d4ead3
 
 from logging.handlers import RotatingFileHandler
 from flask import Flask
@@ -14,10 +11,7 @@
 from werkzeug.contrib.cache import SimpleCache
 
 from web_ui.helpers import localtime
-<<<<<<< HEAD
-=======
 
->>>>>>> 29d4ead3
 
 # Initialize Flask app
 app = Flask('souma')
