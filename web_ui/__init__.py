--- conflicted
+++ resolved
@@ -60,11 +60,8 @@
 
 if args.debug is True:
     app.config["LOG_LEVEL"] = logging.DEBUG
-<<<<<<< HEAD
     app.config["DEBUG"] = True
-=======
     app.logger.debug("Verbose logs active")
->>>>>>> 0a15a0fe
 
 if args.reset is True:
     from web_ui.helpers import reset_userdata
@@ -124,15 +121,11 @@
 # Flask is configured to route logging events only to the console if it is in debug
 # mode. This overrides this setting and enables a new logging handler which prints
 # to the shell.
-<<<<<<< HEAD
+handlers = []
 loggers = [app.logger, logging.getLogger('synapse'), logging.getLogger('e-synapse'), logging.getLogger('astrolab')]
 
 if app.config["LOG_SQL_STATEMENTS"]:
     loggers.append(logging.getLogger('sqlalchemy.engine'))
-=======
-loggers = [app.logger, logging.getLogger('synapse'), logging.getLogger('e-synapse')]
-handlers = []
->>>>>>> 0a15a0fe
 
 if app.config["CONSOLE_LOGGING"] is True:
     console_handler = logging.StreamHandler(stream=sys.stdout)
