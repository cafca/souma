import datetime

from flask import abort, flash, redirect, render_template, request, session, url_for, jsonify as json_response
from flask.helpers import send_from_directory
from hashlib import sha256

from web_ui import app, cache, db, logged_in, attachments
from web_ui import pagemanager
from web_ui.forms import *
from web_ui.helpers import get_active_persona
from nucleus import notification_signals, PersonaNotFoundError
from nucleus.models import Persona, Star, Planet, PlanetAssociation, PicturePlanet, LinkPlanet, Group, Starmap, LinkedPicturePlanet

# Create blinker signal namespace
local_model_changed = notification_signals.signal('local-model-changed')
contact_request_sent = notification_signals.signal('contact-request-sent')
new_contact = notification_signals.signal('new-contact')
group_created = notification_signals.signal('group-created')

pagemanager = pagemanager.PageManager()


@app.context_processor
def persona_context():
    """Makes controlled_personas available in templates"""
    return dict(
        controlled_personas=Persona.list_controlled(),
        active_persona=Persona.query.get(get_active_persona())
    )


@app.before_request
def before_request():
    """Preprocess requests"""

    session['active_persona'] = get_active_persona()

    def pass_thru(path):
        """Return True if no auth required for path"""
        allowed_paths = [
            '/setup',
            '/login'
        ]
        return path in allowed_paths or request.path[1:7] == 'static'

    if not pass_thru(request.path) and not logged_in():
        app.logger.info("Not logged in: Redirecting to Login")
        return redirect(url_for('login', _external=True))


@app.teardown_request
def teardown_request(exception):
    """Things to do after a request"""
    pass


@app.route('/login', methods=['GET', 'POST'])
def login():
    """Display a login form and create a session if the correct pw is submitted. Redirect to /setup if no pw hash."""
    from Crypto.Protocol.KDF import PBKDF2

    try:
        with open(app.config["PASSWORD_HASH_FILE"], "r") as f:
            password_hash = f.read()
    except IOError:
        app.logger.info("No password hash found: Redirecting to Setup")
        return redirect(url_for('setup', _external=True))

    error = None
    if request.method == 'POST':
        # TODO: Is this a good idea?
        salt = app.config['SECRET_KEY']
        pw_submitted = PBKDF2(request.form['password'], salt)

        if sha256(pw_submitted).hexdigest() != password_hash:
            error = 'Invalid password'
        else:
            cache.set('password', pw_submitted, 3600)
            flash('You are now logged in')
            return redirect(url_for('universe'))
    return render_template('login.html', error=error)


@app.route('/logout')
def logout():
    cache.set('password', None)
    flash('You were logged out')
    return redirect(url_for('login'))


@app.route('/setup', methods=['GET', 'POST'])
def setup():
    from Crypto.Protocol.KDF import PBKDF2
    from hashlib import sha256

    error = None
    if request.method == 'POST':
        logged_in()
        if request.form['password'] is None:
            error = 'Please enter a password'
        else:
            salt = app.config['SECRET_KEY']
            password = PBKDF2(request.form['password'], salt)
            password_hash = sha256(password).hexdigest()

            with open(app.config["PASSWORD_HASH_FILE"], "w") as f:
                f.write(password_hash)

            cache.set('password', password, 3600)
            return redirect(url_for('universe'))
    return render_template('setup.html', error=error)


@app.route('/attachments/<path:filename>')
def attachment(filename):
    return send_from_directory(app.config["USER_DATA"], filename)


@app.route('/p/<id>/', defaults={'current_page': 1})
@app.route('/p/<id>/page/<int:current_page>')
def persona(id, current_page=1):
    """ Render home view of a persona """

    persona = Persona.query.filter_by(id=id).first_or_404()
<<<<<<< HEAD
    if hasattr(persona, "profile") and hasattr(persona.profile, "index"):
        stars = persona.profile.index
    else:
        stars = []

    page = pagemanager.persona_layout(persona, stars=stars)
=======

    page = pagemanager.persona_layout(persona, current_page=current_page)
>>>>>>> 82336919

    return render_template(
        'persona.html',
        layout="persona",
        page=page,
        persona=persona)


@app.route('/p/create', methods=['GET', 'POST'])
def create_persona():
    """ Render page for creating new persona """
    from uuid import uuid4

    form = Create_persona_form()
    if form.validate_on_submit():
        # This is a unique ID which identifies the persona across all contexts
        uuid = uuid4().hex
        created_dt = datetime.datetime.utcnow()

        # Save persona to DB
        p = Persona(
            id=uuid,
            username=request.form['name'],
            email=request.form['email'],
            modified=created_dt,
        )

        # Create keypairs
        p.generate_keys(cache.get('password'))

        # TODO: Error message when user already exists
        db.session.add(p)
        db.session.commit()

        p.profile = Starmap(
            id=uuid4().hex,
            author=p,
            kind="persona_profile",
            modified=created_dt
        )
        db.session.add(p.profile)

        p.index = Starmap(
            id=uuid4().hex,
            author=p,
            kind="index",
            modified=created_dt
        )
        db.session.add(p.index)
        db.session.commit()

        local_model_changed.send(create_persona, message={
            "author_id": p.id,
            "action": "insert",
            "object_id": p.id,
            "object_type": "Persona",
        })

        local_model_changed.send(create_persona, message={
            "author_id": p.id,
            "action": "insert",
            "object_id": p.profile.id,
            "object_type": "Starmap",
        })

        local_model_changed.send(create_persona, message={
            "author_id": p.id,
            "action": "insert",
            "object_id": p.index.id,
            "object_type": "Starmap",
        })

        # Activate new Persona
        session["active_persona"] = p.id

        flash("New persona {} created!".format(p.username))
        return redirect(url_for('persona', id=uuid))

    return render_template(
        'create_persona.html',
        form=form,
        next=url_for('create_persona'))


@app.route('/p/<id>/activate', methods=['GET'])
def activate_persona(id):
    """ Activate a persona """
    p = Persona.query.get(id)
    if not p:
        app.logger.error("Tried to activate a nonexistent persona")
        abort(404)
    if p.sign_private == "":
        app.logger.error("Tried to activate foreign persona")
        flash("That is not you!")
    else:
        app.logger.info("Activated {}".format(p))
        session['active_persona'] = id
    return redirect(url_for('universe'))


@app.route('/s/create', methods=['GET', 'POST'])
def create_star():
    from uuid import uuid4
    """ Create a new star """

    form = Create_star_form(default_author=get_active_persona())
    form.author.choices = [(p.id, p.username) for p in Persona.list_controlled()]
    form.author.data = get_active_persona()

    # Default is posting to author profile
    if form.context.data is None:
        form.context.data = Persona.query.get(form.author.data).profile.id

    # TODO: Find way to get CSRF into star-macro, so we can enable it
    # here
    form.csrf_enabled = False
    if form.validate_on_submit():
        uuid = uuid4().hex

        author = Persona.query.get(request.form["author"])
        if not author.controlled():
            app.logger.error("Can't create Star with foreign Persona {}".format(author))
            flash("Can't create Star with foreign Persona {}".format(author))
            return redirect(url_for('create_star')), 401

        new_star_created = datetime.datetime.utcnow()
        new_star = Star(
            id=uuid,
            text=request.form['text'],
            author=author,
            created=new_star_created,
            modified=new_star_created
        )

        if 'parent_id' in request.values:
            new_star.parent_id = request.values.get('parent_id')

        db.session.add(new_star)
        db.session.commit()

        flash('New star created!')
        app.logger.info('Created new {}'.format(new_star))
        model_change_messages = list()

        # if 'picture' in request.files and request.files['picture'].filename != "":
        #     # compute hash
        #     picture_hash = sha256(request.files['picture'].stream.read()).hexdigest()
        #     request.files['picture'].stream.seek(0)

        #     # create or get planet
        #     planet = Planet.query.filter_by(id=picture_hash[:32]).first()
        #     if not planet:
        #         app.logger.info("Creating new planet for submitted file")
        #         filename = attachments.save(request.files['picture'],
        #             folder=picture_hash[:2], name=picture_hash[2:] + ".")
        #         planet = PicturePlanet(
        #             id=picture_hash[:32],
        #             filename=os.path.join(attachments.name, filename))
        #         db.session.add(planet)

        #     # attach to star
        #     new_star.planets.append(planet)

        #     # commit
        #     db.session.add(new_star)
        #     db.session.commit()
        #     app.logger.info("Attached {} to new {}".format(planet, new_star))

        if 'linkedpicture' in request.form and request.form['linkedpicture'] != "":
            # "linkedpicture" is added to the hash so that two people can
            # attach the same link as a linked picture and as a regular link
            # without causing a clash because of their ids.
            # https://github.com/ciex/souma/issues/155
            picture_hash = sha256("linkedpicture" + request.form['linkedpicture']).hexdigest()[:32]
            planet = LinkedPicturePlanet.query.filter_by(id=picture_hash).first()
            if not planet:
                app.logger.info("Storing new linked Picture")
                planet = LinkedPicturePlanet(
                    id=picture_hash,
                    url=request.form['linkedpicture'])
                db.session.add(planet)

            # attach to star
            assoc = PlanetAssociation(star=new_star, planet=planet, author=author)
            new_star.planet_assocs.append(assoc)

            # commit
            db.session.add(new_star)
            db.session.commit()
            app.logger.info("Attached {} to new {}".format(planet, new_star))

        if 'link' in request.form and request.form['link'] != "":
            link_hash = sha256(request.form['link']).hexdigest()[:32]
            planet = LinkPlanet.query.filter_by(id=link_hash).first()
            if not planet:
                app.logger.info("Storing new Link")
                planet = LinkPlanet(
                    id=link_hash,
                    url=request.form['link'])
                db.session.add(planet)

            assoc = PlanetAssociation(star=new_star, planet=planet, author=author)
            new_star.planet_assocs.append(assoc)
            db.session.add(new_star)
            db.session.commit()
            app.logger.info("Attached {} to new {}".format(planet, new_star))

        model_change_messages.append({
            "author_id": new_star.author.id,
            "action": "insert",
            "object_id": new_star.id,
            "object_type": "Star",
        })

        # Add new Star to a Starmap depending on context
        starmap = Starmap.query.get(request.form["context"])
        if starmap is not None:
            starmap.index.append(new_star)
            starmap.modified = new_star_created
            db.session.add(starmap)

            model_change_messages.append({
                "author_id": new_star.author.id,
                "action": "update",
                "object_id": starmap.id,
                "object_type": "Starmap"
            })

        db.session.commit()

        # db.session.expunge_all()  # Remove everything from session before sending signal
        for m in model_change_messages:
            local_model_changed.send(create_star, message=m)

        # if new star belongs to a starmap, show starmap page
        if starmap is None:
            return redirect(url_for('star', id=uuid))
        else:
            return redirect(starmap.get_absolute_url())

    page = pagemanager.create_star_layout()

    return render_template('create_star.html',
                           form=form,
                           page=page)


@app.route('/s/<id>/delete', methods=["POST"])
def delete_star(id):
    """ Delete a star """
    # Load instance and author persona
    s = Star.query.get(id)
    if s is None:
        abort(404)

    if not s.author.controlled():
        flash("You are not allowed to delete {}'s Stars".format(s.author))
        app.logger.error("Tried to delete one of {}'s Stars".format(s.author))
        return redirect(request.referrer)
    else:
        s.set_state(-2)
        try:
            db.session.add(s)
            db.session.commit()
        except:
            app.logger.info("Error deleting {}".format(s))
            db.session.rollback()
        else:
            message_delete = {
                "author_id": s.author.id,
                "action": "delete",
                "object_id": s.id,
                "object_type": "Star",
            }

            local_model_changed.send(delete_star, message=message_delete)
            flash("Unpublished and requested deletion of {}".format(s))

            app.logger.info("Deleted star {}".format(id))
        return redirect(url_for('universe'))


@app.route('/', defaults={'current_page': 1})
@app.route('/page/<int:current_page>')
def universe(current_page=1):
    """ Render the landing page """

    stars = Star.query.filter(Star.parent_id == None, Star.state >= 0)
    page = pagemanager.star_layout(stars, current_page=current_page)

    if len(persona_context()['controlled_personas'].all()) == 0:
        return redirect(url_for('create_persona'))

    if page.pagination.total == 0:
        return redirect(url_for('create_star'))

    return render_template('universe.html', page=page)


@app.route('/s/<id>/', methods=['GET'])
def star(id):
    """ Display a single star """
    star = Star.query.filter(Star.id == id, Star.state >= 0).first_or_404()
    author = Persona.query.filter_by(id=id)

    return render_template('star.html', layout="star", star=star, author=author)


@app.route('/s/<star_id>/1up', methods=['POST'])
def oneup(star_id):
    """
    Issue a 1up to a Star using the currently activated Persona

    Args:
        star_id (string): ID of the Star
    """
    star = Star.query.get_or_404(star_id)
    try:
        oneup = star.toggle_oneup()
    except PersonaNotFoundError:
        error_message = "Please activate a Persona for upvoting"
        oneup = None

    resp = dict()
    if oneup is None:
        resp = {
            "meta": {
                "oneup_count": star.oneup_count(),
                "error_message": error_message
            }
        }
    else:
        resp = {
            "meta": {
                "oneup_count": star.oneup_count(),
            },
            "oneups": [{
                "id": oneup.id,
                "author": oneup.author.id,
                "state_value": oneup.state,
                "state_name": oneup.get_state()
            }]
        }

        message_oneup = {
            "author_id": oneup.author.id,
            "action": "insert" if len(oneup.vesicles)==0 else "update",
            "object_id": oneup.id,
            "object_type": "Oneup",
            "recipients": star.author.contacts.all() + [star.author, ]
        }

        local_model_changed.send(oneup, message=message_oneup)
    return json_response(resp)


@app.route('/debug/')
def debug():
    """ Display raw data """
    stars = Star.query.all()
    personas = Persona.query.all()
    planets = Planet.query.all()
    groups = Group.query.all()
    starmaps = Starmap.query.all()

    return render_template(
        'debug.html',
        stars=stars,
        personas=personas,
        planets=planets,
        groups=groups,
        starmaps=starmaps
    )


@app.route('/find-people', methods=['GET', 'POST'])
def find_people():
    """Search for and follow people"""
    from synapse.electrical import ElectricalSynapse

    form = FindPeopleForm(request.form)
    error = found = None
    found_processed = list()
    found_new = list()

    if request.method == 'POST' and form.validate():
        # Compile message
        address = request.form['email']

        # Create a temporary electrical synapse to make a synchronous glia request
        electrical = ElectricalSynapse()
        resp, errors = electrical.find_persona(address)

        # TODO: This should flash an error message. It doesn't.
        if errors:
            flash("Server error: {}".format(str(errors)))

        elif resp and resp['personas']:
            found = resp['personas']
            active_persona = Persona.query.get(get_active_persona())

            for p in found:
                p_local = Persona.query.get(p['id'])
                if p_local is None:
                    import iso8601
                    app.logger.info("Storing new Persona {}".format(p['id']))

                    modified = iso8601.parse_date(p["modified"]).replace(tzinfo=None)

                    p_new = Persona(
                        id=p['id'],
                        username=p['username'],
                        modified=modified,
                        email=address,
                        crypt_public=p['crypt_public'],
                        sign_public=p['sign_public']
                    )
                    p_new._stub = True
                    found_new.append(p_new)
                    found_processed.append({
                        "id": p["id"],
                        "username": p["username"],
                        "incoming": None,
                        "outgoing": None
                    })
                else:
                    found_processed.append({
                        "id": p["id"],
                        "username": p["username"],
                        "incoming": (active_persona in p_local.contacts),
                        "outgoing": (p_local in active_persona.contacts)
                    })

            try:
                for p in found_new:
                    db.session.add(p)
                db.session.commit()
            except:
                db.session.rollback()
        else:
            error = "No record for {}. Check the spelling!".format(address)

    return render_template('find_people.html', form=form, found=found_processed, error=error)


@app.route('/p/<persona_id>/add_contact', methods=['GET', "POST"])
def add_contact(persona_id):
    """Add a persona to the current persona's address book"""
    form = AddContactForm(request.form)
    persona = Persona.query.get(persona_id)
    author = Persona.query.get(get_active_persona())

    if request.method == 'POST' and persona is not None:
        author.contacts.append(persona)
        db.session.add(author)
        db.session.commit()

        app.logger.info("Now sharing {}'s posts with {}".format(author, persona))

        local_model_changed.send(add_contact, message={
            "author_id": author.id,
            "action": "update",
            "object_id": author.id,
            "object_type": "Persona"
        })

        new_contact.send(add_contact, message={
            'new_contact_id': persona.id,
            'author_id': author.id
        })

        flash("Now sharing {}'s posts with {}".format(author, persona))
        return redirect(url_for('persona', id=persona.id))

    return render_template('add_contact.html', form=form, persona=persona)


@app.route('/g/<id>/', defaults={'current_page': 1}, methods=['GET'])
@app.route('/g/<id>/page/<int:current_page>', methods=['GET'])
def group(id):
    """ Render home view of a group """

    group = Group.query.filter_by(id=id).first_or_404()
    stars = group.profile.index.filter(Star.state >= 0)

    form = Create_star_form(default_author=get_active_persona())
    form.author.choices = [(p.id, p.username) for p in Persona.list_controlled()]

    # Fill in group-id to be used in star creation
    form.context.data = group.profile.id

    # create layouted page for group
    page = pagemanager.group_layout(stars, current_page=current_page)

    return render_template(
        'group.html',
        group=group,
        page=page,
        form=form)


@app.route('/g/create', methods=['GET', 'POST'])
def create_group():
    """ Render page for creating new group """

    from uuid import uuid4

    form = Create_group_form()
    form.author.choices = [(p.id, p.username) for p in Persona.list_controlled()]
    form.author.data = get_active_persona()

    if form.validate_on_submit():
        # create ID to identify the group across all contexts
        uuid = uuid4().hex
        created_dt = datetime.datetime.utcnow()

        author = Persona.query.get(request.form["author"])
        if not author.controlled():
            app.logger.error("Can't create Group with foreign Persona {}".format(author))
            flash("Can't create Group with foreign Persona {}".format(author))
            return redirect(url_for('create_group')), 401

        # Create group and add to DB
        g = Group(
            id=uuid,
            author=author,
            modified=created_dt,
            groupname=request.form['groupname'],
            description=request.form['description']
        )

        db.session.add(g)
        db.session.commit()

        index = Starmap(
            id=uuid4().hex,
            author=author,
            kind="group_profile",
            modified=created_dt
        )
        g.profile = index
        db.session.add(index)
        db.session.commit()

        flash("New group {} created!".format(g.groupname))
        app.logger.info("Created {} with {}".format(g, g.profile))

        local_model_changed.send(create_group, message={
            "author_id": author.id,
            "action": "insert",
            "object_id": g.id,
            "object_type": "Group",
        })

        local_model_changed.send(create_group, message={
            "author_id": author.id,
            "action": "insert",
            "object_id": g.profile.id,
            "object_type": "Starmap",
        })

        return redirect(url_for('group', id=g.id))

    page = pagemanager.create_group_layout()
    return render_template(
        'create_group.html',
        form=form,
        page=page,
        next=url_for('create_group'))


@app.route('/g/', methods=['GET'])
def groups():
    groups = Group.query.all()

    return render_template(
        'groups.html',
        groups=groups
    )


class Vizier():
    """Old layout system. Use Pagemanager instead"""
    def __init__(self, layout):
        from collections import defaultdict

        cells = defaultdict(list)
        for e in layout:
            x_pos = e[0]
            y_pos = e[1]
            x_size = e[2]
            y_size = e[3]

            for col in xrange(x_pos, x_pos + x_size):
                for row in xrange(y_pos, y_pos + y_size):
                    if col in cells and row in cells[col]:
                        app.logger.warning("Double binding of cell ({x},{y})".format(x=col, y=row))
                    else:
                        cells[col].append(row)

        self.layout = layout
        self.index = 0

    def get_cell(self):
        """ Return the next free cell's class name """
        if len(self.layout) <= self.index:
            app.logger.warning("Not enough layout cells provided for content.")
            return "hidden"

        class_name = "col{c} row{r} w{width} h{height}".format(
            c=self.layout[self.index][0],
            r=self.layout[self.index][1],
            width=self.layout[self.index][2],
            height=self.layout[self.index][3])

        self.index += 1
        return class_name<|MERGE_RESOLUTION|>--- conflicted
+++ resolved
@@ -122,17 +122,9 @@
     """ Render home view of a persona """
 
     persona = Persona.query.filter_by(id=id).first_or_404()
-<<<<<<< HEAD
-    if hasattr(persona, "profile") and hasattr(persona.profile, "index"):
-        stars = persona.profile.index
-    else:
-        stars = []
-
-    page = pagemanager.persona_layout(persona, stars=stars)
-=======
 
     page = pagemanager.persona_layout(persona, current_page=current_page)
->>>>>>> 82336919
+
 
     return render_template(
         'persona.html',
