import os
<<<<<<< HEAD
=======
import datetime
>>>>>>> 6e21eacf

from flask import abort, flash, redirect, render_template, request, session, url_for, jsonify as json_response
from hashlib import sha256

from web_ui import app, cache, db, logged_in, attachments
from web_ui.pagemanager import *
from web_ui.forms import *
from web_ui.helpers import get_active_persona
from nucleus import notification_signals, PersonaNotFoundError
<<<<<<< HEAD
from nucleus.models import Persona, Star, Planet, PicturePlanet, LinkPlanet, Group
from nucleus.vesicle import Vesicle
=======
from nucleus.models import Persona, Star, Planet, PicturePlanet, LinkPlanet, Starmap
>>>>>>> 6e21eacf

# Create blinker signal namespace
local_model_changed = notification_signals.signal('local-model-changed')
contact_request_sent = notification_signals.signal('contact-request-sent')
new_contact = notification_signals.signal('new-contact')
group_created = notification_signals.signal('group-created')


pagemanager = PageManager()


@app.context_processor
def persona_context():
    """Makes controlled_personas available in templates"""
    return dict(controlled_personas=Persona.query.filter('sign_private != ""'))


@app.before_request
def before_request():
    """Preprocess requests"""

    allowed_paths = [
        '/setup',
        '/login']

    session['active_persona'] = get_active_persona()

    if app.config['PASSWORD_HASH'] is None and request.path not in allowed_paths and request.path[1:7] != 'static':
        app.logger.info("Redirecting to Setup")
        return redirect(url_for('setup', _external=True))

    if request.path not in allowed_paths and not logged_in() and request.path[1:7] != 'static':
        app.logger.info("Redirecting to Login")
        return redirect(url_for('login', _external=True))


@app.teardown_request
def teardown_request(exception):
    """Things to do after a request"""
    pass


@app.route('/login', methods=['GET', 'POST'])
def login():
    """Display a login form and create a session if the correct pw is submitted"""
    from Crypto.Protocol.KDF import PBKDF2

    error = None
    if request.method == 'POST':
        # TODO: Is this a good idea?
        salt = app.config['SECRET_KEY']
        pw_submitted = PBKDF2(request.form['password'], salt)

        if sha256(pw_submitted).hexdigest() != app.config['PASSWORD_HASH']:
            error = 'Invalid password'
        else:
            cache.set('password', pw_submitted, 3600)
            flash('You are now logged in')
            return redirect(url_for('universe'))
    return render_template('login.html', error=error)


@app.route('/logout')
def logout():
    cache.set('password', None)
    flash('You were logged out')
    return redirect(url_for('login'))


@app.route('/setup', methods=['GET', 'POST'])
def setup():
    from Crypto.Protocol.KDF import PBKDF2
    from hashlib import sha256

    error = None
    if request.method == 'POST':
        logged_in()
        if request.form['password'] is None:
            error = 'Please enter a password'
        else:
            salt = app.config['SECRET_KEY']
            password = PBKDF2(request.form['password'], salt)
            password_hash = sha256(password).hexdigest()

            app.config['PASSWORD_HASH'] = password_hash
            os.environ['SOUMA_PASSWORD_HASH_{}'.format(app.config['LOCAL_PORT'])] = password_hash
            cache.set('password', password, 3600)
            return redirect(url_for('universe'))
    return render_template('setup.html', error=error)


@app.route('/p/<id>/')
def persona(id):
    """ Render home view of a persona """

    persona = Persona.query.filter_by(id=id).first_or_404()
<<<<<<< HEAD
    starmap = Star.query.filter(
        Star.creator_id == id,
        Star.state >= 0,
        Star.group_id == '')[:4]
=======
    stars = Star.query.filter(Star.author_id == id, Star.state >= 0)[:4]
>>>>>>> 6e21eacf

    # TODO: Use new layout system
    vizier = Vizier([
        [1, 5, 6, 2],
        [1, 1, 6, 4],
        [7, 1, 2, 2],
        [7, 3, 2, 2],
        [7, 5, 2, 2]])

    return render_template(
        'persona.html',
        layout="persona",
        vizier=vizier,
        stars=stars,
        persona=persona)


@app.route('/p/create', methods=['GET', 'POST'])
def create_persona():
    """ Render page for creating new persona """
    from uuid import uuid4

    form = Create_persona_form()
    if form.validate_on_submit():
        # This is a unique ID which identifies the persona across all contexts
        uuid = uuid4().hex
        created_dt = datetime.datetime.utcnow()

        # Save persona to DB
        p = Persona(
            id=uuid,
            username=request.form['name'],
            email=request.form['email'],
            modified=created_dt,
        )

        # Create keypairs
        p.generate_keys(cache.get('password'))

        # TODO: Error message when user already exists
        db.session.add(p)
        db.session.commit()

        p.profile = Starmap(
            id=uuid4().hex,
            author=p,
            kind="profile",
            modified=created_dt
        )
        db.session.add(p.profile)

        p.index = Starmap(
            id=uuid4().hex,
            author=p,
            kind="index",
            modified=created_dt
        )
        db.session.add(p.index)
        db.session.commit()

        local_model_changed.send(create_persona, message={
            "author_id": p.id,
            "action": "insert",
            "object_id": p.id,
            "object_type": "Persona",
        })

        local_model_changed.send(create_persona, message={
            "author_id": p.id,
            "action": "insert",
            "object_id": p.profile.id,
            "object_type": "Starmap",
        })

        local_model_changed.send(create_persona, message={
            "author_id": p.id,
            "action": "insert",
            "object_id": p.index.id,
            "object_type": "Starmap",
        })

        flash("New persona {} created!".format(p.username))
        return redirect(url_for('persona', id=uuid))

    return render_template(
        'create_persona.html',
        form=form,
        next=url_for('create_persona'))


@app.route('/p/<id>/activate', methods=['GET'])
def activate_persona(id):
    """ Activate a persona """
    p = Persona.query.get(id)
    if not p:
        app.logger.error("Tried to activate a nonexistent persona")
        abort(404)
    if p.sign_private == "":
        app.logger.error("Tried to activate foreign persona")
        flash("That is not you!")
    else:
        app.logger.info("Activated {}".format(p))
        session['active_persona'] = id
    return redirect(url_for('universe'))


@app.route('/s/create', methods=['GET', 'POST'])
def create_star():
    from uuid import uuid4
    """ Create a new star """

    # Load author drop down contents
    controlled_personas = Persona.query.filter(Persona.sign_private != None).all()
    author_choices = [(p.id, p.username) for p in controlled_personas]
    active_persona = Persona.query.get(session['active_persona'])

    form = Create_star_form(default_author=session['active_persona'])
    form.author.choices = author_choices

    if form.validate_on_submit():
        uuid = uuid4().hex

        author = Persona.query.get(request.form["author"])
        if not author.controlled():
            app.logger.error("Can't create Star with foreign Persona {}".format(author))
            flash("Can't create Star with foreign Persona {}".format(author))
            return redirect(url_for('create_star')), 401

        new_star_created = datetime.datetime.utcnow()
        new_star = Star(
<<<<<<< HEAD
            uuid,
            request.form['text'],
            request.form['creator'],
            request.form['group_id'])
=======
            id=uuid,
            text=request.form['text'],
            author=author,
            created=new_star_created,
            modified=new_star_created
        )
>>>>>>> 6e21eacf
        db.session.add(new_star)
        db.session.commit()

        flash('New star created!')
        app.logger.info('Created new {}'.format(new_star))

        if 'picture' in request.files and request.files['picture'].filename != "":
            # compute hash
            picture_hash = sha256(request.files['picture'].stream.read()).hexdigest()
            request.files['picture'].stream.seek(0)

            # create or get planet
            planet = Planet.query.filter_by(id=picture_hash[:32]).first()
            if not planet:
                app.logger.info("Creating new planet for submitted file")
                filename = attachments.save(request.files['picture'],
                    folder=picture_hash[:2], name=picture_hash[2:] + ".")
                planet = PicturePlanet(
                    id=picture_hash[:32],
                    filename=os.path.join(attachments.name, filename))
                db.session.add(planet)

            # attach to star
            new_star.planets.append(planet)

            # commit
            db.session.add(new_star)
            db.session.commit()
            app.logger.info("Attached {} to new {}".format(planet, new_star))

        if 'link' in request.form and request.form['link'] != "":
            link_hash = sha256(request.form['link']).hexdigest()[:32]
            planet = Planet.query.filter_by(id=link_hash).first()
            if not planet:
                app.logger.info("Storing new Link")
                planet = LinkPlanet(
                    id=link_hash,
                    url=request.form['link'])
                db.session.add(planet)

            new_star.planets.append(planet)
            db.session.add(new_star)
            db.session.commit()
            app.logger.info("Attached {} to new {}".format(planet, new_star))

        # Add new Star to author's profile
        author_profile = new_star.author.profile
        author_profile.index.append(new_star)
        author_profile.modified = new_star_created
        db.session.add(author_profile)
        db.session.commit()

        message_star_insert = {
            "author_id": new_star.author.id,
            "action": "insert",
            "object_id": new_star.id,
            "object_type": "Star",
        }

        message_profile_update = {
            "author_id": new_star.author.id,
            "action": "update",
            "object_id": author_profile.id,
            "object_type": "Starmap"
        }

        # db.session.expunge_all()  # Remove everything from session before sending signal
        local_model_changed.send(create_star, message=message_star_insert)
        local_model_changed.send(create_star, message=message_profile_update)

        # if new star belongs to a group, show group page
        if new_star.group_id:
            return redirect(url_for('group', id=new_star.group_id))

        return redirect(url_for('star', id=uuid))

    page = pagemanager.create_star_layout()

    return render_template('create_star.html',
                           form=form,
                           page=page,
                           active_persona=active_persona)


@app.route('/s/<id>/delete', methods=["GET"])
def delete_star(id):
    """ Delete a star """
    # TODO: Should only accept POST instead of GET

    # Load instance and author persona
    s = Star.query.get(id)
    if s is None:
        abort(404)

    if not s.author.controlled():
        flash("You are not allowed to delete {}'s Stars".format(s.author))
        app.logger.error("Tried to delete one of {}'s Stars".format(s.author))
        return redirect(request.referrer)
    else:
        s.set_state(-2)
        try:
            db.session.add(s)
            db.session.commit()
        except:
            app.logger.info("Error deleting {}".format(s))
            db.session.rollback()
        else:
            message_delete = {
                "author_id": s.author.id,
                "action": "delete",
                "object_id": s.id,
                "object_type": "Star",
            }

            local_model_changed.send(delete_star, message=message_delete)

            app.logger.info("Deleted star {}".format(id))
        return redirect(url_for('debug'))


@app.route('/')
def universe():
    """ Render the landing page """
<<<<<<< HEAD

    # return only stars that are not in a group context
    stars = Star.query.filter(Star.state >= 0, Star.group_id == '').all()
    page = pagemanager.star_layout(stars)
=======
    stars = Star.query.filter('Star.state >= 0').all()
    pm = PageManager()
    page = pm.auto_layout(stars)
>>>>>>> 6e21eacf

    if len(persona_context()['controlled_personas'].all()) == 0:
        return redirect(url_for('create_persona'))

    if len(stars) == 0:
        return redirect(url_for('create_star'))

    return render_template('universe.html', page=page)


@app.route('/s/<id>/', methods=['GET'])
def star(id):
    """ Display a single star """
    star = Star.query.filter(Star.id==id, Star.state >= 0).first_or_404()
    author = Persona.query.filter_by(id=id)

    return render_template('star.html', layout="star", star=star, author=author)


@app.route('/s/<star_id>/1up', methods=['POST'])
def oneup(star_id):
    """
    Issue a 1up to a Star using the currently activated Persona

    Args:
        star_id (string): ID of the Star
    """
    star = Star.query.get_or_404(star_id)
    try:
        oneup = star.toggle_oneup()
    except PersonaNotFoundError:
        error_message = "Please activate a Persona for upvoting"
        oneup = None

    resp = dict()
    if oneup is None:
        resp = {
            "meta": {
                "oneup_count": star.oneup_count(),
                "error_message": error_message
            }
        }
    else:
        resp = {
            "meta": {
                "oneup_count": star.oneup_count(),
            },
            "oneups": [{
                "id": oneup.id,
                "author": oneup.author.id,
                "state_value": oneup.state,
                "state_name": oneup.get_state()
            }]
        }
    return json_response(resp)


@app.route('/debug/')
def debug():
    """ Display raw data """
    stars = Star.query.all()
    personas = Persona.query.all()
    planets = Planet.query.all()
    groups = Group.query.all()

    return render_template(
        'debug.html',
        stars=stars,
        personas=personas,
        planets=planets,
        groups=groups
    )


@app.route('/find-people', methods=['GET', 'POST'])
def find_people():
    """Search for and follow people"""
    from synapse.electrical import ElectricalSynapse

    form = FindPeopleForm(request.form)
    error = found = None
    found_new = list()

    if request.method == 'POST' and form.validate():
        # Compile message
        address = request.form['email']
        payload = {
            "email_hash": [sha256(address).hexdigest(), ]
        }

        # Create a temporary electrical synapse to make a synchronous glia request
        electrical = ElectricalSynapse(None)
        resp, errors = electrical.find_persona(address)

        # TODO: This should flash an error message. It doesn't.
        if errors:
            flash("Server error: {}".format(str(errors)))

        elif resp and resp['personas']:
            found = resp['personas']

            for p in found:
                if Persona.query.get(p['id']) is None:
                    import iso8601
                    app.logger.info("Storing new Persona {}".format(p['id']))

                    modified = iso8601.parse_date(p["modified"]).replace(tzinfo=None)

                    p_new = Persona(
                        id=p['id'],
                        username=p['username'],
                        modified=modified,
                        email=address,
                        crypt_public=p['crypt_public'],
                        sign_public=p['sign_public']
                    )
                    p_new._stub = True
                    found_new.append(p_new)

            try:
                for p in found_new:
                    db.session.add(p)
                db.session.commit()
            except:
                db.session.rollback()
        else:
            error = "No record for {}. Check the spelling!".format(address)

    return render_template('find_people.html', form=form, found=found, error=error)


@app.route('/p/<persona_id>/add_contact', methods=['GET', "POST"])
def add_contact(persona_id):
    """Add a persona to the current persona's address book"""
    form = AddContactForm(request.form)
    persona = Persona.query.get(persona_id)
    author = Persona.query.get(get_active_persona())

    if request.method == 'POST' and persona is not None:
        author.contacts.append(persona)
        db.session.add(author)
        db.session.commit()

        app.logger.info("Added {} to {}'s contacts".format(persona, author))

        local_model_changed.send(add_contact, message={
            "author_id": author.id,
            "action": "update",
            "object_id": author.id,
            "object_type": "Persona"
        })

        new_contact.send(add_contact, message={
            'new_contact_id': persona.id,
            'author_id': author.id
        })

        flash("Added {} to {}'s address book".format(persona.username, author.username))
        return redirect(url_for('persona', id=persona.id))

    return render_template('add_contact.html', form=form, persona=persona)


@app.route('/g/<id>/', methods=['GET'])
def group(id):
    """ Render home view of a group """

    group = Group.query.filter_by(id=id).first_or_404()

    # Load author drop down contents
    controlled_personas = Persona.query.filter(Persona.sign_private != None).all()
    creator_choices = [(p.id, p.username) for p in controlled_personas]
    active_persona = Persona.query.get(session['active_persona'])

    form = Create_star_form(default_creator=session['active_persona'])
    form.creator.choices = creator_choices

    # Fill in group-id to be used in star creation
    form.group_id.data = group.id

    # create layouted page for group
    starmap = group.posts
    page = pagemanager.group_layout(starmap)

    return render_template(
        'group.html',
        group=group,
        page=page,
        active_persona=active_persona,
        form=form)


@app.route('/g/create', methods=['GET', 'POST'])
def create_group():
    """ Render page for creating new group """

    from uuid import uuid4

    form = Create_group_form()
    if form.validate_on_submit():
        # create ID to identify the group across all contexts
        uuid = uuid4().hex

        # Create group and add to DB
        g = Group(
            uuid,
            request.form['groupname'],
            request.form['description'])

        db.session.add(g)
        db.session.commit()

        group_created.send(create_group, message=g)

        flash("New group {} created!".format(g.groupname))
        return redirect(url_for('group', id=g.id))

    page = pagemanager.create_group_layout()
    return render_template(
        'create_group.html',
        form=form,
        page=page,
        next=url_for('create_group'))


@app.route('/g/', methods=['GET'])
def groups():
    groups = Group.query.all()

    return render_template(
        'groups.html',
        groups=groups
    )


class Vizier():
    """Old layout system. Use Pagemanager instead"""
    def __init__(self, layout):
        from collections import defaultdict

        cells = defaultdict(list)
        for e in layout:
            x_pos = e[0]
            y_pos = e[1]
            x_size = e[2]
            y_size = e[3]

            for col in xrange(x_pos, x_pos + x_size):
                for row in xrange(y_pos, y_pos + y_size):
                    if col in cells and row in cells[col]:
                        app.logger.warning("Double binding of cell ({x},{y})".format(x=col, y=row))
                    else:
                        cells[col].append(row)

        self.layout = layout
        self.index = 0

    def get_cell(self):
        """ Return the next free cell's class name """
        if len(self.layout) <= self.index:
            app.logger.warning("Not enough layout cells provided for content.")
            return "hidden"

        class_name = "col{c} row{r} w{width} h{height}".format(
            c=self.layout[self.index][0],
            r=self.layout[self.index][1],
            width=self.layout[self.index][2],
            height=self.layout[self.index][3])

        self.index += 1
        return class_name<|MERGE_RESOLUTION|>--- conflicted
+++ resolved
@@ -1,8 +1,5 @@
 import os
-<<<<<<< HEAD
-=======
 import datetime
->>>>>>> 6e21eacf
 
 from flask import abort, flash, redirect, render_template, request, session, url_for, jsonify as json_response
 from hashlib import sha256
@@ -12,19 +9,13 @@
 from web_ui.forms import *
 from web_ui.helpers import get_active_persona
 from nucleus import notification_signals, PersonaNotFoundError
-<<<<<<< HEAD
-from nucleus.models import Persona, Star, Planet, PicturePlanet, LinkPlanet, Group
-from nucleus.vesicle import Vesicle
-=======
-from nucleus.models import Persona, Star, Planet, PicturePlanet, LinkPlanet, Starmap
->>>>>>> 6e21eacf
+from nucleus.models import Persona, Star, Planet, PicturePlanet, LinkPlanet, Group, Starmap
 
 # Create blinker signal namespace
 local_model_changed = notification_signals.signal('local-model-changed')
 contact_request_sent = notification_signals.signal('contact-request-sent')
 new_contact = notification_signals.signal('new-contact')
 group_created = notification_signals.signal('group-created')
-
 
 pagemanager = PageManager()
 
@@ -114,14 +105,10 @@
     """ Render home view of a persona """
 
     persona = Persona.query.filter_by(id=id).first_or_404()
-<<<<<<< HEAD
-    starmap = Star.query.filter(
-        Star.creator_id == id,
+    stars = Star.query.filter(
+        Star.author_id == id,
         Star.state >= 0,
         Star.group_id == '')[:4]
-=======
-    stars = Star.query.filter(Star.author_id == id, Star.state >= 0)[:4]
->>>>>>> 6e21eacf
 
     # TODO: Use new layout system
     vizier = Vizier([
@@ -250,21 +237,23 @@
             flash("Can't create Star with foreign Persona {}".format(author))
             return redirect(url_for('create_star')), 401
 
+        group_id = request.form['group_id']
+        group = None
+        if group_id != "":
+            group = Group.query.get(group_id)
+            if group is None:
+                flash('Selected group not found')
+                return redirect(url_for('create_star'))
+
         new_star_created = datetime.datetime.utcnow()
         new_star = Star(
-<<<<<<< HEAD
-            uuid,
-            request.form['text'],
-            request.form['creator'],
-            request.form['group_id'])
-=======
             id=uuid,
             text=request.form['text'],
             author=author,
+            group=group,
             created=new_star_created,
             modified=new_star_created
         )
->>>>>>> 6e21eacf
         db.session.add(new_star)
         db.session.commit()
 
@@ -388,16 +377,9 @@
 @app.route('/')
 def universe():
     """ Render the landing page """
-<<<<<<< HEAD
-
     # return only stars that are not in a group context
     stars = Star.query.filter(Star.state >= 0, Star.group_id == '').all()
     page = pagemanager.star_layout(stars)
-=======
-    stars = Star.query.filter('Star.state >= 0').all()
-    pm = PageManager()
-    page = pm.auto_layout(stars)
->>>>>>> 6e21eacf
 
     if len(persona_context()['controlled_personas'].all()) == 0:
         return redirect(url_for('create_persona'))
@@ -484,9 +466,6 @@
     if request.method == 'POST' and form.validate():
         # Compile message
         address = request.form['email']
-        payload = {
-            "email_hash": [sha256(address).hexdigest(), ]
-        }
 
         # Create a temporary electrical synapse to make a synchronous glia request
         electrical = ElectricalSynapse(None)
@@ -569,18 +548,17 @@
 
     # Load author drop down contents
     controlled_personas = Persona.query.filter(Persona.sign_private != None).all()
-    creator_choices = [(p.id, p.username) for p in controlled_personas]
+    author_choices = [(p.id, p.username) for p in controlled_personas]
     active_persona = Persona.query.get(session['active_persona'])
 
-    form = Create_star_form(default_creator=session['active_persona'])
-    form.creator.choices = creator_choices
+    form = Create_star_form(default_author=session['active_persona'])
+    form.author.choices = author_choices
 
     # Fill in group-id to be used in star creation
     form.group_id.data = group.id
 
     # create layouted page for group
-    starmap = group.posts
-    page = pagemanager.group_layout(starmap)
+    page = pagemanager.group_layout(group.stars)
 
     return render_template(
         'group.html',
