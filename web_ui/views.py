import os
import datetime

from flask import abort, flash, redirect, render_template, request, session, url_for, jsonify as json_response
from flask.helpers import send_from_directory
from hashlib import sha256

from web_ui import app, cache, db, logged_in, attachments
from web_ui import pagemanager
from web_ui.forms import *
from web_ui.helpers import get_active_persona
from nucleus import notification_signals, PersonaNotFoundError
from nucleus.models import Persona, Star, Planet, PicturePlanet, LinkPlanet, Group, Starmap

# Create blinker signal namespace
local_model_changed = notification_signals.signal('local-model-changed')
contact_request_sent = notification_signals.signal('contact-request-sent')
new_contact = notification_signals.signal('new-contact')
group_created = notification_signals.signal('group-created')

pagemanager = pagemanager.PageManager()


@app.context_processor
def persona_context():
    """Makes controlled_personas available in templates"""
    return dict(
        controlled_personas=Persona.list_controlled(),
        active_persona=Persona.query.get(get_active_persona())
    )


@app.before_request
def before_request():
    """Preprocess requests"""

    session['active_persona'] = get_active_persona()

    def pass_thru(path):
        """Return True if no auth required for path"""
        allowed_paths = [
            '/setup',
            '/login'
        ]
        return path in allowed_paths or request.path[1:7] == 'static'

    if not pass_thru(request.path) and not logged_in():
        app.logger.info("Not logged in: Redirecting to Login")
        return redirect(url_for('login', _external=True))


@app.teardown_request
def teardown_request(exception):
    """Things to do after a request"""
    pass


@app.route('/login', methods=['GET', 'POST'])
def login():
    """Display a login form and create a session if the correct pw is submitted. Redirect to /setup if no pw hash."""
    from Crypto.Protocol.KDF import PBKDF2

    try:
        with open(app.config["PASSWORD_HASH_FILE"], "r") as f:
            password_hash = f.read()
    except IOError:
        app.logger.info("No password hash found: Redirecting to Setup")
        return redirect(url_for('setup', _external=True))

    error = None
    if request.method == 'POST':
        # TODO: Is this a good idea?
        salt = app.config['SECRET_KEY']
        pw_submitted = PBKDF2(request.form['password'], salt)

        if sha256(pw_submitted).hexdigest() != password_hash:
            error = 'Invalid password'
        else:
            cache.set('password', pw_submitted, 3600)
            flash('You are now logged in')
            return redirect(url_for('universe'))
    return render_template('login.html', error=error)


@app.route('/logout')
def logout():
    cache.set('password', None)
    flash('You were logged out')
    return redirect(url_for('login'))


@app.route('/setup', methods=['GET', 'POST'])
def setup():
    from Crypto.Protocol.KDF import PBKDF2
    from hashlib import sha256

    error = None
    if request.method == 'POST':
        logged_in()
        if request.form['password'] is None:
            error = 'Please enter a password'
        else:
            salt = app.config['SECRET_KEY']
            password = PBKDF2(request.form['password'], salt)
            password_hash = sha256(password).hexdigest()

            with open(app.config["PASSWORD_HASH_FILE"], "w") as f:
                f.write(password_hash)

            cache.set('password', password, 3600)
            return redirect(url_for('universe'))
    return render_template('setup.html', error=error)


@app.route('/attachments/<path:filename>')
def attachment(filename):
    return send_from_directory(app.config["USER_DATA"], filename)


@app.route('/p/<id>/')
def persona(id):
    """ Render home view of a persona """

    persona = Persona.query.filter_by(id=id).first_or_404()
<<<<<<< HEAD

    if hasattr(persona, "profile") and hasattr(persona.profile, "index"):
        stars = persona.profile.index.filter(Star.state >= 0)
    else:
        stars = []
=======
    stars = Star.non_comments().filter(Star.author_id == id)[:4]
>>>>>>> 2e51a40e

    # TODO: Use new layout system
    vizier = Vizier([
        [1, 5, 6, 2],
        [1, 1, 6, 4],
        [7, 1, 2, 2],
        [7, 3, 2, 2],
        [7, 5, 2, 2]])

    return render_template(
        'persona.html',
        layout="persona",
        vizier=vizier,
        stars=stars,
        persona=persona)


@app.route('/p/create', methods=['GET', 'POST'])
def create_persona():
    """ Render page for creating new persona """
    from uuid import uuid4

    form = Create_persona_form()
    if form.validate_on_submit():
        # This is a unique ID which identifies the persona across all contexts
        uuid = uuid4().hex
        created_dt = datetime.datetime.utcnow()

        # Save persona to DB
        p = Persona(
            id=uuid,
            username=request.form['name'],
            email=request.form['email'],
            modified=created_dt,
        )

        # Create keypairs
        p.generate_keys(cache.get('password'))

        # TODO: Error message when user already exists
        db.session.add(p)
        db.session.commit()

        p.profile = Starmap(
            id=uuid4().hex,
            author=p,
            kind="persona_profile",
            modified=created_dt
        )
        db.session.add(p.profile)

        p.index = Starmap(
            id=uuid4().hex,
            author=p,
            kind="index",
            modified=created_dt
        )
        db.session.add(p.index)
        db.session.commit()

        local_model_changed.send(create_persona, message={
            "author_id": p.id,
            "action": "insert",
            "object_id": p.id,
            "object_type": "Persona",
        })

        local_model_changed.send(create_persona, message={
            "author_id": p.id,
            "action": "insert",
            "object_id": p.profile.id,
            "object_type": "Starmap",
        })

        local_model_changed.send(create_persona, message={
            "author_id": p.id,
            "action": "insert",
            "object_id": p.index.id,
            "object_type": "Starmap",
        })

        # Activate new Persona
        session["active_persona"] = p.id

        flash("New persona {} created!".format(p.username))
        return redirect(url_for('persona', id=uuid))

    return render_template(
        'create_persona.html',
        form=form,
        next=url_for('create_persona'))


@app.route('/p/<id>/activate', methods=['GET'])
def activate_persona(id):
    """ Activate a persona """
    p = Persona.query.get(id)
    if not p:
        app.logger.error("Tried to activate a nonexistent persona")
        abort(404)
    if p.sign_private == "":
        app.logger.error("Tried to activate foreign persona")
        flash("That is not you!")
    else:
        app.logger.info("Activated {}".format(p))
        session['active_persona'] = id
    return redirect(url_for('universe'))


@app.route('/s/create', methods=['GET', 'POST'])
def create_star():
    from uuid import uuid4
    """ Create a new star """

    form = Create_star_form(default_author=get_active_persona())
    form.author.choices = [(p.id, p.username) for p in Persona.list_controlled()]
    form.author.data = get_active_persona()

    # Default is posting to author profile
    if form.context.data is None:
        form.context.data = Persona.query.get(form.author.data).profile.id

    # TODO: Find way to get CSRF into star-macro, so we can enable it
    # here
    form.csrf_enabled = False
    if form.validate_on_submit():
        uuid = uuid4().hex

        author = Persona.query.get(request.form["author"])
        if not author.controlled():
            app.logger.error("Can't create Star with foreign Persona {}".format(author))
            flash("Can't create Star with foreign Persona {}".format(author))
            return redirect(url_for('create_star')), 401

        new_star_created = datetime.datetime.utcnow()
        new_star = Star(
            id=uuid,
            text=request.form['text'],
            author=author,
            created=new_star_created,
            modified=new_star_created
        )

        if 'parent_id' in request.values:
            new_star.parent_id = request.values.get('parent_id')

        db.session.add(new_star)
        db.session.commit()

        flash('New star created!')
        app.logger.info('Created new {}'.format(new_star))
        model_change_messages = list()

        if 'picture' in request.files and request.files['picture'].filename != "":
            # compute hash
            picture_hash = sha256(request.files['picture'].stream.read()).hexdigest()
            request.files['picture'].stream.seek(0)

            # create or get planet
            planet = Planet.query.filter_by(id=picture_hash[:32]).first()
            if not planet:
                app.logger.info("Creating new planet for submitted file")
                filename = attachments.save(request.files['picture'],
                    folder=picture_hash[:2], name=picture_hash[2:] + ".")
                planet = PicturePlanet(
                    id=picture_hash[:32],
                    filename=os.path.join(attachments.name, filename))
                db.session.add(planet)

            # attach to star
            new_star.planets.append(planet)

            # commit
            db.session.add(new_star)
            db.session.commit()
            app.logger.info("Attached {} to new {}".format(planet, new_star))

        if 'link' in request.form and request.form['link'] != "":
            link_hash = sha256(request.form['link']).hexdigest()[:32]
            planet = Planet.query.filter_by(id=link_hash).first()
            if not planet:
                app.logger.info("Storing new Link")
                planet = LinkPlanet(
                    id=link_hash,
                    url=request.form['link'])
                db.session.add(planet)

            new_star.planets.append(planet)
            db.session.add(new_star)
            db.session.commit()
            app.logger.info("Attached {} to new {}".format(planet, new_star))

        model_change_messages.append({
            "author_id": new_star.author.id,
            "action": "insert",
            "object_id": new_star.id,
            "object_type": "Star",
        })

        # Add new Star to a Starmap depending on context
        starmap = Starmap.query.get(request.form["context"])
        if starmap is not None:
            starmap.index.append(new_star)
            starmap.modified = new_star_created
            db.session.add(starmap)

            model_change_messages.append({
                "author_id": new_star.author.id,
                "action": "update",
                "object_id": starmap.id,
                "object_type": "Starmap"
            })

        db.session.commit()

        # db.session.expunge_all()  # Remove everything from session before sending signal
        for m in model_change_messages:
            local_model_changed.send(create_star, message=m)

        # if new star belongs to a group, show group page
        if starmap is None:
            return redirect(url_for('star', id=uuid))
        else:
            return redirect(starmap.get_absolute_url())

    page = pagemanager.create_star_layout()

    return render_template('create_star.html',
                           form=form,
                           page=page)


@app.route('/s/<id>/delete', methods=["POST"])
def delete_star(id):
    """ Delete a star """
    # Load instance and author persona
    s = Star.query.get(id)
    if s is None:
        abort(404)

    if not s.author.controlled():
        flash("You are not allowed to delete {}'s Stars".format(s.author))
        app.logger.error("Tried to delete one of {}'s Stars".format(s.author))
        return redirect(request.referrer)
    else:
        s.set_state(-2)
        try:
            db.session.add(s)
            db.session.commit()
        except:
            app.logger.info("Error deleting {}".format(s))
            db.session.rollback()
        else:
            message_delete = {
                "author_id": s.author.id,
                "action": "delete",
                "object_id": s.id,
                "object_type": "Star",
            }

            local_model_changed.send(delete_star, message=message_delete)
            flash("Unpublished and requested deletion of {}".format(s))

            app.logger.info("Deleted star {}".format(id))
        return redirect(url_for('universe'))


@app.route('/')
def universe():
    """ Render the landing page """
    stars = Star.non_comments().all()
    page = pagemanager.star_layout(stars)

    if len(persona_context()['controlled_personas'].all()) == 0:
        return redirect(url_for('create_persona'))

    if len(stars) == 0:
        return redirect(url_for('create_star'))

    return render_template('universe.html', page=page)


@app.route('/s/<id>/', methods=['GET'])
def star(id):
    """ Display a single star """
    star = Star.query.filter(Star.id == id, Star.state >= 0).first_or_404()
    author = Persona.query.filter_by(id=id)

    return render_template('star.html', layout="star", star=star, author=author)


@app.route('/s/<star_id>/1up', methods=['POST'])
def oneup(star_id):
    """
    Issue a 1up to a Star using the currently activated Persona

    Args:
        star_id (string): ID of the Star
    """
    star = Star.query.get_or_404(star_id)
    try:
        oneup = star.toggle_oneup()
    except PersonaNotFoundError:
        error_message = "Please activate a Persona for upvoting"
        oneup = None

    resp = dict()
    if oneup is None:
        resp = {
            "meta": {
                "oneup_count": star.oneup_count(),
                "error_message": error_message
            }
        }
    else:
        resp = {
            "meta": {
                "oneup_count": star.oneup_count(),
            },
            "oneups": [{
                "id": oneup.id,
                "author": oneup.author.id,
                "state_value": oneup.state,
                "state_name": oneup.get_state()
            }]
        }
    return json_response(resp)


@app.route('/debug/')
def debug():
    """ Display raw data """
    stars = Star.query.all()
    personas = Persona.query.all()
    planets = Planet.query.all()
    groups = Group.query.all()
    starmaps = Starmap.query.all()

    return render_template(
        'debug.html',
        stars=stars,
        personas=personas,
        planets=planets,
        groups=groups,
        starmaps=starmaps
    )


@app.route('/find-people', methods=['GET', 'POST'])
def find_people():
    """Search for and follow people"""
    from synapse.electrical import ElectricalSynapse

    form = FindPeopleForm(request.form)
    error = found = None
    found_processed = list()
    found_new = list()

    if request.method == 'POST' and form.validate():
        # Compile message
        address = request.form['email']

        # Create a temporary electrical synapse to make a synchronous glia request
        electrical = ElectricalSynapse(None)
        resp, errors = electrical.find_persona(address)

        # TODO: This should flash an error message. It doesn't.
        if errors:
            flash("Server error: {}".format(str(errors)))

        elif resp and resp['personas']:
            found = resp['personas']
            active_persona = Persona.query.get(get_active_persona())

            for p in found:
                p_local = Persona.query.get(p['id'])
                if p_local is None:
                    import iso8601
                    app.logger.info("Storing new Persona {}".format(p['id']))

                    modified = iso8601.parse_date(p["modified"]).replace(tzinfo=None)

                    p_new = Persona(
                        id=p['id'],
                        username=p['username'],
                        modified=modified,
                        email=address,
                        crypt_public=p['crypt_public'],
                        sign_public=p['sign_public']
                    )
                    p_new._stub = True
                    found_new.append(p_new)
                    found_processed.append({
                        "id": p["id"],
                        "username": p["username"],
                        "incoming": None,
                        "outgoing": None
                    })
                else:
                    found_processed.append({
                        "id": p["id"],
                        "username": p["username"],
                        "incoming": (active_persona in p_local.contacts),
                        "outgoing": (p_local in active_persona.contacts)
                    })

            try:
                for p in found_new:
                    db.session.add(p)
                db.session.commit()
            except:
                db.session.rollback()
        else:
            error = "No record for {}. Check the spelling!".format(address)

    return render_template('find_people.html', form=form, found=found_processed, error=error)


@app.route('/p/<persona_id>/add_contact', methods=['GET', "POST"])
def add_contact(persona_id):
    """Add a persona to the current persona's address book"""
    form = AddContactForm(request.form)
    persona = Persona.query.get(persona_id)
    author = Persona.query.get(get_active_persona())

    if request.method == 'POST' and persona is not None:
        author.contacts.append(persona)
        db.session.add(author)
        db.session.commit()

        app.logger.info("Now sharing {}'s posts with {}".format(author, persona))

        local_model_changed.send(add_contact, message={
            "author_id": author.id,
            "action": "update",
            "object_id": author.id,
            "object_type": "Persona"
        })

        new_contact.send(add_contact, message={
            'new_contact_id': persona.id,
            'author_id': author.id
        })

        flash("Now sharing {}'s posts with {}".format(author, persona))
        return redirect(url_for('persona', id=persona.id))

    return render_template('add_contact.html', form=form, persona=persona)


@app.route('/g/<id>/', methods=['GET'])
def group(id):
    """ Render home view of a group """

    group = Group.query.filter_by(id=id).first_or_404()

    form = Create_star_form(default_author=get_active_persona())
    form.author.choices = [(p.id, p.username) for p in Persona.list_controlled()]

    # Fill in group-id to be used in star creation
    form.context.data = group.profile.id

    # create layouted page for group
    page = pagemanager.group_layout(group.profile.index.filter(Star.state >= 0))

    return render_template(
        'group.html',
        group=group,
        page=page,
        form=form)


@app.route('/g/create', methods=['GET', 'POST'])
def create_group():
    """ Render page for creating new group """

    from uuid import uuid4

    form = Create_group_form()
    form.author.choices = [(p.id, p.username) for p in Persona.list_controlled()]
    form.author.data = get_active_persona()

    if form.validate_on_submit():
        # create ID to identify the group across all contexts
        uuid = uuid4().hex
        created_dt = datetime.datetime.utcnow()

        author = Persona.query.get(request.form["author"])
        if not author.controlled():
            app.logger.error("Can't create Group with foreign Persona {}".format(author))
            flash("Can't create Group with foreign Persona {}".format(author))
            return redirect(url_for('create_group')), 401

        # Create group and add to DB
        g = Group(
            id=uuid,
            author=author,
            modified=created_dt,
            groupname=request.form['groupname'],
            description=request.form['description']
        )

        db.session.add(g)
        db.session.commit()

        index = Starmap(
            id=uuid4().hex,
            author=author,
            kind="group_profile",
            modified=created_dt
        )
        g.profile = index
        db.session.add(index)
        db.session.commit()

        flash("New group {} created!".format(g.groupname))
        app.logger.info("Created {} with {}".format(g, g.profile))

        local_model_changed.send(create_group, message={
            "author_id": author.id,
            "action": "insert",
            "object_id": g.id,
            "object_type": "Group",
        })

        local_model_changed.send(create_group, message={
            "author_id": author.id,
            "action": "insert",
            "object_id": g.profile.id,
            "object_type": "Starmap",
        })

        return redirect(url_for('group', id=g.id))

    page = pagemanager.create_group_layout()
    return render_template(
        'create_group.html',
        form=form,
        page=page,
        next=url_for('create_group'))


@app.route('/g/', methods=['GET'])
def groups():
    groups = Group.query.all()

    return render_template(
        'groups.html',
        groups=groups
    )


class Vizier():
    """Old layout system. Use Pagemanager instead"""
    def __init__(self, layout):
        from collections import defaultdict

        cells = defaultdict(list)
        for e in layout:
            x_pos = e[0]
            y_pos = e[1]
            x_size = e[2]
            y_size = e[3]

            for col in xrange(x_pos, x_pos + x_size):
                for row in xrange(y_pos, y_pos + y_size):
                    if col in cells and row in cells[col]:
                        app.logger.warning("Double binding of cell ({x},{y})".format(x=col, y=row))
                    else:
                        cells[col].append(row)

        self.layout = layout
        self.index = 0

    def get_cell(self):
        """ Return the next free cell's class name """
        if len(self.layout) <= self.index:
            app.logger.warning("Not enough layout cells provided for content.")
            return "hidden"

        class_name = "col{c} row{r} w{width} h{height}".format(
            c=self.layout[self.index][0],
            r=self.layout[self.index][1],
            width=self.layout[self.index][2],
            height=self.layout[self.index][3])

        self.index += 1
        return class_name<|MERGE_RESOLUTION|>--- conflicted
+++ resolved
@@ -122,15 +122,11 @@
     """ Render home view of a persona """
 
     persona = Persona.query.filter_by(id=id).first_or_404()
-<<<<<<< HEAD
 
     if hasattr(persona, "profile") and hasattr(persona.profile, "index"):
-        stars = persona.profile.index.filter(Star.state >= 0)
+        stars = persona.profile.index.filter(Star.state >= 0).filter(Star.parent_id == None)
     else:
         stars = []
-=======
-    stars = Star.non_comments().filter(Star.author_id == id)[:4]
->>>>>>> 2e51a40e
 
     # TODO: Use new layout system
     vizier = Vizier([
@@ -401,7 +397,7 @@
 @app.route('/')
 def universe():
     """ Render the landing page """
-    stars = Star.non_comments().all()
+    stars = Star.query.filter(Star.parent_id == None).all()
     page = pagemanager.star_layout(stars)
 
     if len(persona_context()['controlled_personas'].all()) == 0:
