from operator import itemgetter

from web_ui import app
from web_ui.helpers import watch_layouts

from gevent import Greenlet

from flask.ext.sqlalchemy import Pagination


class PageManager(object):
    """ Holds all factory methods for Page creation.
    Those methods read in possible layouts, and create
    and a Page instance arrangeing content in the most
    beneficial way. Also see Page class below.
    """

    def __init__(self):
        """ Initializes screen size and  loads all layouts
        for the right context, using the context defined in
        the concrete subclass.
        """

        # Dimension of layout in cells
        self.screen_size = (12.0, 8.0)

<<<<<<< HEAD
        # Load layouts once and then continuously update them
        Greenlet.spawn(watch_layouts)
=======
        # Number of items on one page
        # Flask-SQLAlchemy pagination requires this to be static, i.e.
        # it is not possible to have different number of items on consecutive
        # pages. If we need that, we will have to implement our own pagination.
        self.page_size = 7

        self.all_layouts = app.config['LAYOUT_DEFINITIONS']
>>>>>>> 82336919

    def _add_static_section(self, page, section, layout):
        # if section contains only one cell it's not a list
        if not isinstance(layout[section][0], list):
            page.add_to_section(section, layout[section], None)
            return

        for cell in layout[section]:
            page.add_to_section(section, cell, None)

    def _get_layouts_for(self, context):
        """ Returns all layouts appropriate for context """

<<<<<<< HEAD
        layouts = app.config["LAYOUT_DEFINITIONS"]
        if len(layouts) == 0:
            # Asynchronous loading has not completed, load synchronously
            layouts = watch_layouts(continuous=False)

        return [layout for layout in layouts if
=======
        return [layout for layout in app.config['LAYOUT_DEFINITIONS'] if
>>>>>>> 82336919
                context in layout['context']]

    def group_layout(self, stars, current_page=1):
        context = 'group_page'
        layouts = self._get_layouts_for(context)

        # currently no logic to choose among different layouts
        assert(len(layouts) == 1)
        best_layout = layouts[0]

        page = Page()

        # Add header to group page
        section = 'header'
        page.add_to_section(section, best_layout[section], None)

        # Add create_star form to page
        section = 'create_star_form'

        for cell in layouts[0][section]:
            page.add_to_section(section, cell, None)

        stars = page.paginate(stars, current_page, self.page_size)

        if stars is not None:
            # Add the stars of the group to page
            section = 'stars'

            # Rank stars by score
            stars_ranked = sorted(stars, key=lambda s: s.hot(), reverse=True)

            for i, star_cell in enumerate(best_layout[section]):
                if i >= len(stars_ranked):
                    break

                star = stars_ranked[i]
                page.add_to_section(section, star_cell, star)

        return page

    def create_star_layout(self):
        """Returns a page for creating stars."""

        # use layouts for create_star_page context
        context = 'create_star_page'
        layouts = self._get_layouts_for(context)

        # currently no logic to choose among different layouts
        assert(len(layouts) == 1)

        # page entry containing the form will be called:
        section = 'create_star_form'

        page = Page()

        for cell in layouts[0][section]:
            page.add_to_section(section, cell, None)

        return page

    def create_group_layout(self):
        """Returns a page for creating groups."""

        # use layouts for create_group_page context
        context = 'create_group_page'
        layouts = self._get_layouts_for(context)
        page = Page()

        # currently no logic to choose among different layouts
        assert(len(layouts) == 1)
        best_layout = layouts[0]

        # add layout for static fields
        self._add_static_section(page, 'header', best_layout)
        self._add_static_section(page, 'create_group_form', best_layout)

        return page

<<<<<<< HEAD
    def persona_layout(self, persona, stars=None):
        """Return page for a Persona's profile page"""

        if stars is None and hasattr(persona, "profile") and hasattr(persona.profile, "index"):
            stars = persona.profile.index
=======
    def persona_layout(self, persona, stars=None, current_page=1):
        """Return page for a Persona's profile page"""
        from nucleus.models import Star

        if stars is None and hasattr(persona, "profile") and hasattr(persona.profile, "index"):
            stars = persona.profile.index.filter(Star.state >= 0).filter(Star.parent_id == None)
>>>>>>> 82336919

        context = 'persona_page'
        layouts = self._get_layouts_for(context)

        # currently no logic to choose among different layouts
        assert(len(layouts) == 1)
        best_layout = layouts[0]

        page = Page()

        # Add vcard to group page
        section = 'vcard'
        page.add_to_section(section, best_layout[section], None)

<<<<<<< HEAD
=======
        stars = page.paginate(stars, current_page, self.page_size)

>>>>>>> 82336919
        if stars is not None:
            # Add the stars of the profile to page
            section = 'stars'

            # Rank stars by score
            stars_ranked = sorted(stars, key=lambda s: s.hot(), reverse=True)

            for i, star_cell in enumerate(best_layout[section]):
                if i >= len(stars_ranked):
                    break

                star = stars_ranked[i]
                page.add_to_section(section, star_cell, star)

        return page

<<<<<<< HEAD
    def star_layout(self, stars):
=======
    def star_layout(self, stars, current_page=1):
>>>>>>> 82336919
        """Return the optimal layouted page for the given stars."""

        context = 'star_page'
        layouts = self._get_layouts_for(context)

        section = 'stars'

        pagination = stars.paginate(current_page, self.page_size)
        stars = pagination.items

        # Rank stars by score
        stars_ranked = sorted(stars, key=lambda s: s.hot(), reverse=True)

        # Find best layout by filling each one with stars
        # and determining which one gives the best score
        layout_scores = dict()
        for layout in layouts:
            # print("\nLayout: {}".format(layout['name']))
            layout_scores[layout['name']] = 0

            for i, star_cell in enumerate(layout[section]):
                if i >= len(stars_ranked):
                    continue
                star = stars_ranked[i]

                cell_score = self._cell_score(star_cell)
                layout_scores[layout['name']] += star.hot() * cell_score
                # print("{}\t{}\t{}".format(star, star.hot() * cell_score, cell_score))
            # print("Score: {}".format(layout_scores[layout['name']]))

        # Select best layout
        selected_layouts = sorted(
            layout_scores.iteritems(),
            key=itemgetter(1),
            reverse=True)

        if len(selected_layouts) == 0:
            # TODO: Throw exception here, if no layout found the PM failed
            app.logger.error("No fitting layout found")
            return

        for layout in layouts:
            if layout['name'] == selected_layouts[0][0]:
                break

        # print("Chosen {}".format(layout))

        page = Page()

        # Add pagination information
        setattr(page, "pagination", pagination)

        for i, star_cell in enumerate(layout[section]):
            if i >= len(stars_ranked):
                break

            star = stars_ranked[i]
            page.add_to_section(section, star_cell, star)

        return page

    def _cell_score(self, cell):
        """ Return a score that describes how valuable a given cell on
        the screen is. Cell on the top left is 1.0, score diminishes to
        the right and bottom. Bigger cells get higher scores, cells off
        the screen get a 0.0 """

        import math

        # position score
        if cell[0] > self.screen_size[0] or cell[1] > self.screen_size[1]:
            pscore = 0.0
        else:
            score_x = 1.0 if cell[0] == 0 else 1.0 / (1.0 + (cell[0] / self.screen_size[0]))
            score_y = 1.0 if cell[1] == 0 else 1.0 / (1.0 + (cell[1] / self.screen_size[1]))
            pscore = (score_x + score_y) / 2.0

        # size score (sigmoid)
        area = cell[2] * cell[3]
        sscore = 1.0 / (1 + pow(math.exp(1), -0.1 * (area - 12.0)))
        return pscore * sscore


class Page(object):
    """Responsible for the layout of a page. Instances of Page
    hold variables for each dynamic section of the page. This
    variables hold a list with the entries of the section.
    An entry is a dict with the keys 'css_class' and 'content'.
    Example:
        star_page:
            + header:[
                {css_class:'col1 row1 w3 h1', content: None}
              ]
            + stars: [
                {css_class:'col1 row2 w3 h1', content: star1},
                {css_class:'col1 row3 w3 h1', content: star2}
              ]
    """

    def add_to_section(self, section, entry, content):
        """ Adds a new entry to the page section 'section'
        (and creates it if necessary). """

        section_entry = self._create_entry(entry, content)

        if not hasattr(self, section):
            setattr(self, section, [])

        attr = getattr(self, section)
        attr.append(section_entry)

    def _create_entry(self, cell, content):
        """ Creates a section of a page consisting of a dict
        containing the css_class and the content of the section.
        CSS class name format
         col   column at which the css container begins
         row   row at which it begins
         w     width of the container
         h     height of the container
        """
        css_class = "col{} row{} w{} h{}".format(
            cell[0],
            cell[1],
            cell[2],
            cell[3])

        return {'css_class': css_class, 'content': content}

    def paginate(self, stars, current_page, per_page):
        """Paginate given stars"""
        count = 0 if stars is None else stars.count()
        self.pagination = Pagination(stars, current_page, per_page, count, None)
        return self.pagination.items<|MERGE_RESOLUTION|>--- conflicted
+++ resolved
@@ -24,19 +24,15 @@
         # Dimension of layout in cells
         self.screen_size = (12.0, 8.0)
 
-<<<<<<< HEAD
         # Load layouts once and then continuously update them
         Greenlet.spawn(watch_layouts)
-=======
+
         # Number of items on one page
         # Flask-SQLAlchemy pagination requires this to be static, i.e.
         # it is not possible to have different number of items on consecutive
         # pages. If we need that, we will have to implement our own pagination.
         self.page_size = 7
 
-        self.all_layouts = app.config['LAYOUT_DEFINITIONS']
->>>>>>> 82336919
-
     def _add_static_section(self, page, section, layout):
         # if section contains only one cell it's not a list
         if not isinstance(layout[section][0], list):
@@ -49,16 +45,12 @@
     def _get_layouts_for(self, context):
         """ Returns all layouts appropriate for context """
 
-<<<<<<< HEAD
         layouts = app.config["LAYOUT_DEFINITIONS"]
         if len(layouts) == 0:
             # Asynchronous loading has not completed, load synchronously
             layouts = watch_layouts(continuous=False)
 
         return [layout for layout in layouts if
-=======
-        return [layout for layout in app.config['LAYOUT_DEFINITIONS'] if
->>>>>>> 82336919
                 context in layout['context']]
 
     def group_layout(self, stars, current_page=1):
@@ -137,20 +129,12 @@
 
         return page
 
-<<<<<<< HEAD
-    def persona_layout(self, persona, stars=None):
-        """Return page for a Persona's profile page"""
-
-        if stars is None and hasattr(persona, "profile") and hasattr(persona.profile, "index"):
-            stars = persona.profile.index
-=======
     def persona_layout(self, persona, stars=None, current_page=1):
         """Return page for a Persona's profile page"""
         from nucleus.models import Star
 
         if stars is None and hasattr(persona, "profile") and hasattr(persona.profile, "index"):
             stars = persona.profile.index.filter(Star.state >= 0).filter(Star.parent_id == None)
->>>>>>> 82336919
 
         context = 'persona_page'
         layouts = self._get_layouts_for(context)
@@ -165,11 +149,8 @@
         section = 'vcard'
         page.add_to_section(section, best_layout[section], None)
 
-<<<<<<< HEAD
-=======
         stars = page.paginate(stars, current_page, self.page_size)
 
->>>>>>> 82336919
         if stars is not None:
             # Add the stars of the profile to page
             section = 'stars'
@@ -186,11 +167,7 @@
 
         return page
 
-<<<<<<< HEAD
-    def star_layout(self, stars):
-=======
     def star_layout(self, stars, current_page=1):
->>>>>>> 82336919
         """Return the optimal layouted page for the given stars."""
 
         context = 'star_page'
