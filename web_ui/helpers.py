--- conflicted
+++ resolved
@@ -1,19 +1,10 @@
 import os
-<<<<<<< HEAD
 import logging
-import json
 
 from gevent import sleep
 
 from flask import session
 from datetime import datetime
-=======
-
-from web_ui import app
-from flask import session
-from datetime import datetime
-from gevent import sleep
->>>>>>> 0a15a0fe
 
 # For calculating scores
 epoch = datetime.utcfromtimestamp(0)
@@ -21,21 +12,10 @@
 
 
 def allowed_file(filename):
+    from web_ui import app
+
     return '.' in filename and \
            filename.rsplit('.', 1)[1] in app.config['ALLOWED_EXTENSIONS']
-
-
-def compile_less():
-    """Compile all less files that are newer than their css counterparts."""
-    filenames = app.config["LESS_FILENAMES"]
-    for fn in filenames:
-        app.logger.info("Compiling {}.less".format(fn))
-
-        rv = os.system("touch static/css/{}.css".format(fn))
-        rv += os.system("lesscpy static/css/{fn}.less > static/css/{fn}.css".format(fn=fn))
-
-    if rv > 0:
-        app.logger.error("Compilation of LESS stylesheets failed.")
 
 
 def get_active_persona():
@@ -52,14 +32,6 @@
             session['active_persona'] = controlled_persona.id
 
     return session['active_persona']
-
-
-<<<<<<< HEAD
-def allowed_file(filename):
-    from web_ui import app
-
-    return '.' in filename and \
-           filename.rsplit('.', 1)[1] in app.config['ALLOWED_EXTENSIONS']
 
 
 def reset_userdata():
@@ -131,17 +103,6 @@
     return (rv, text)
 
 
-def watch_layouts():
-    from web_ui import app
-
-    mtime_last = 0
-    layout_filename = os.path.join(os.path.abspath("."), 'web_ui', 'layouts.json')
-    while True:
-        sleep(1)
-        mtime_cur = os.path.getmtime(layout_filename)
-        if mtime_cur != mtime_last:
-            app.logger.info("Loading new layout definitions")
-=======
 def host_kind():
     """Determine whether the App runs pacaged or from the command line
 
@@ -178,6 +139,7 @@
         dict: Layout definitions if `continuous` is False
     """
     import json
+    from web_ui import app
 
     mtime_last = 0
     layout_filename = os.path.join(app.config["RUNTIME_DIR"], 'static', 'layouts.json')
@@ -186,16 +148,13 @@
         mtime_cur = os.path.getmtime(layout_filename)
 
         if mtime_cur != mtime_last:
->>>>>>> 0a15a0fe
+
             try:
                 with open(layout_filename) as f:
                     app.config['LAYOUT_DEFINITIONS'] = json.load(f)
             except IOError:
                 app.logger.error("Failed loading layout definitions")
                 app.config['LAYOUT_DEFINITIONS'] = dict()
-<<<<<<< HEAD
-        mtime_last = mtime_cur
-=======
             else:
                 app.logger.info("Loaded {} layout definitions".format(len(app.config["LAYOUT_DEFINITIONS"])))
         mtime_last = mtime_cur
@@ -203,5 +162,4 @@
         cont = True if continuous is True else False
         sleep(1)
 
-    return app.config["LAYOUT_DEFINITIONS"]
->>>>>>> 0a15a0fe
+    return app.config["LAYOUT_DEFINITIONS"]