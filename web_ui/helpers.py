--- conflicted
+++ resolved
@@ -1,11 +1,6 @@
 import os
-<<<<<<< HEAD
 
 from web_ui import app
-=======
-import logging
-
->>>>>>> 608768c2
 from flask import session
 from datetime import datetime
 from gevent import sleep
@@ -18,6 +13,19 @@
 def allowed_file(filename):
     return '.' in filename and \
            filename.rsplit('.', 1)[1] in app.config['ALLOWED_EXTENSIONS']
+
+
+def compile_less():
+    """Compile all less files that are newer than their css counterparts."""
+    filenames = app.config["LESS_FILENAMES"]
+    for fn in filenames:
+        app.logger.info("Compiling {}.less".format(fn))
+
+        rv = os.system("touch static/css/{}.css".format(fn))
+        rv += os.system("lesscpy static/css/{fn}.less > static/css/{fn}.css".format(fn=fn))
+
+    if rv > 0:
+        app.logger.error("Compilation of LESS stylesheets failed.")
 
 
 def get_active_persona():
@@ -36,7 +44,6 @@
     return session['active_persona']
 
 
-<<<<<<< HEAD
 def host_kind():
     """Determine whether the App runs pacaged or from the command line
 
@@ -94,31 +101,4 @@
         cont = True if continuous is True else False
         sleep(1)
 
-    return app.config["LAYOUT_DEFINITIONS"]
-=======
-def allowed_file(filename):
-    from web_ui import app
-
-    return '.' in filename and \
-           filename.rsplit('.', 1)[1] in app.config['ALLOWED_EXTENSIONS']
-
-
-def compile_less(filenames=None):
-    """Compile all less files that are newer than their css counterparts.
-
-    Args:
-        filenames (list): List of .less files in `static/css/` dir
-    """
-    if filenames is None:
-        from web_ui import app
-        filenames = app.config["LESS_FILENAMES"]
-
-    for fn in filenames:
-        logging.info("Compiling {}.less".format(fn))
-
-        rv = os.system("touch static/css/{}.css".format(fn))
-        rv += os.system("lesscpy static/css/{fn}.less > static/css/{fn}.css".format(fn=fn))
-
-    if rv > 0:
-        logging.error("Compilation of LESS stylesheets failed.")
->>>>>>> 608768c2
+    return app.config["LAYOUT_DEFINITIONS"]