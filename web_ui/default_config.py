import logging
import os

import appdirs

# ANY CHANGES MADE TO OPTIONS DEPENDING ON LOCAL_PORT NEED TO BE UPDATED IN
# web_ui/__init__.py

USER_DATA = appdirs.user_data_dir("souma", "souma", roaming=True)
RUNTIME_DIR = ""

VERSION = "1.0.0-alpha.1"

#
# --------------------- FLASK OPTIONS ---------------------
#

LOCAL_PORT = 5000
LOCAL_HOSTNAME = 'app.souma'
LOCAL_ADDRESS = "{}:{}".format(LOCAL_HOSTNAME, LOCAL_PORT)

DEBUG = False
USE_DEBUG_SERVER = False

SECRET_KEY_FILE = os.path.join(USER_DATA, "secret_key_{}.dat".format(LOCAL_PORT))
PASSWORD_HASH_FILE = os.path.join(USER_DATA, "pw_hash_{}.dat".format(LOCAL_PORT))

# Uncomment to log DB statements
# SQLALCHEMY_ECHO = True

DATABASE = os.path.join(USER_DATA, 'souma_{}.db'.format(LOCAL_PORT))
SQLALCHEMY_DATABASE_URI = "sqlite:///" + DATABASE

# uploads are placed in the UPLOADS_DEFAULT_DEST/'attachments' subfolder by flask-uploads
# this is configured in web_ui/__init__.py
UPLOADS_DEFAULT_DEST = os.path.join(USER_DATA, "attachments")
ALLOWED_EXTENSIONS = set(['txt', 'pdf', 'png', 'jpg', 'jpeg', 'gif'])
SEND_FILE_MAX_AGE_DEFAULT = 1

LOG_LEVEL = logging.DEBUG
FILE_LOGGING = True
CONSOLE_LOGGING = True
LOG_FILENAME = os.path.join(USER_DATA, "app.log")
LOG_SQL_STATEMENTS = False
LOG_MAXBYTES = 10 * 1024 * 1024
LOG_FORMAT = (
    '%(name)s :: %(module)s [%(pathname)s:%(lineno)d]\n' +
    '%(message)s\n')

<<<<<<< HEAD
=======
LAYOUT_DEFINITIONS = dict()
>>>>>>> 0a15a0fe
LESS_FILENAMES = ["main"]

#
# --------------------- SYNAPSE OPTIONS -------------------
#

SYNAPSE_PORT = LOCAL_PORT + 2000

LOGIN_SERVER = "app.souma:24500"
# Uncomment this to use Heroku server
LOGIN_SERVER = "glia.herokuapp.com"

# Setting this to True will automatically upload all vesicles to Myelin, and
# enable periodic polling of the Myelin for new Vesicles sent to one of the
# Personas controlled by this Souma
ENABLE_MYELIN = True

# The interval in seconds at which the Myelin will be polled for new Vesicles
MYELIN_POLLING_INTERVAL = 10<|MERGE_RESOLUTION|>--- conflicted
+++ resolved
@@ -47,10 +47,8 @@
     '%(name)s :: %(module)s [%(pathname)s:%(lineno)d]\n' +
     '%(message)s\n')
 
-<<<<<<< HEAD
-=======
 LAYOUT_DEFINITIONS = dict()
->>>>>>> 0a15a0fe
+
 LESS_FILENAMES = ["main"]
 
 #
