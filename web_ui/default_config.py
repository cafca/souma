--- conflicted
+++ resolved
@@ -73,11 +73,7 @@
 
 # B: Use Heroku server
 LOGIN_SERVER = "glia.herokuapp.com"
-<<<<<<< HEAD
-LOGIN_SERVER_SSL = False
-=======
 LOGIN_SERVER_SSL = True
->>>>>>> 29d4ead3
 
 # Setting this to True will automatically upload all vesicles to Myelin, and
 # enable periodic polling of the Myelin for new Vesicles sent to one of the
