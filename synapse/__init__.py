import logging
import json

from dateutil.parser import parse as dateutil_parse
from gevent.pool import Pool
from uuid import uuid4

from nucleus import create_session, notification_signals, PersonaNotFoundError, UnauthorizedError, VesicleStateError
from nucleus.models import Persona, Star, Planet, Starmap
from nucleus.vesicle import Vesicle
from synapse.electrical import ElectricalSynapse
from web_ui import app

# These are Vesicle options which are recognized by this Synapse
ALLOWED_MESSAGE_TYPES = [
    "object",
    "object_request",
]

CHANGE_TYPES = ("insert", "update", "delete")
OBJECT_TYPES = ("Star", "Planet", "Persona", "Starmap")


class Synapse():
    """
    A Synapse reacts to local changes in the database and transmits
    them to each Persona's peers using the Myelin API. It also keeps
    Glia up to date on all Persona's managed by this Souma.
    """

    def __init__(self):
        self.logger = logging.getLogger('synapse')
        self.logger.setLevel(app.config['LOG_LEVEL'])

        # Core setup
        self.starmap = Starmap.query.get(app.config['SOUMA_ID'])
        self.vesicle_pool = Pool(10)

        # Connect to glia
        self.electrical = ElectricalSynapse(self)
        self.electrical.login_all()

        # Connect to nucleus
        self._connect_signals()

    def _connect_signals(self):
        """
        Connect to Blinker signals which are registered in nucleus.__init__
        """

        signal = notification_signals.signal

        signal('local-model-changed').connect(self.on_local_model_change)
        signal('new-contact').connect(self.on_new_contact)
        signal('request-objects').connect(self.on_request_objects)

<<<<<<< HEAD
        signal('souma-discovered').connect(self.on_souma_discovered)

        signal('group-created').connect(self.on_group_created)
		
    def _distribute_vesicle(self, vesicle, signed=False, recipients=None):
=======
    def _distribute_vesicle(self, vesicle, recipients=None):
>>>>>>> 6e21eacf
        """
        Encrypt, sign and distribute vesicle to `recipients` using Myelin

        Args:
            vesicle (Vesicle): The message to transmit.
            recipients (List): List of Persona objects. If recipients is not
                empty, the Vesicle is encrypted and the key is transmitted for
                this list of Personas.

        Returns:
            Vesicle: The (signed and encrypted) Vesicle object
        """
        self.logger.debug("Distributing {} to {} recipients {}".format(
            vesicle,
            len(recipients) if recipients is not None else "0",
            "via Myelin" if app.config["ENABLE_MYELIN"] else ""))

        if not hasattr(vesicle, "author"):
            raise ValueError("Can't send Vesicle without defined author")

        if vesicle.encrypted():
            keycrypt = json.loads(vesicle.keycrypt)

            # First remove everyone from keycrypt that is not a current recipient
            keycrypt = json.loads(vesicle.keycrypt)
            remove_recipients = set(keycrypt.keys()) - set([r.id for r in recipients])
            for recipient_id in remove_recipients:
                if recipient_id != vesicle.author_id:  # Don't remove author!
                    del keycrypt[recipient_id]
            vesicle.keycrypt = json.dumps(keycrypt)

            # Then add the new recipients
            vesicle.add_recipients(recipients)

            self.logger.debug("{} was already encrypted: Modified keycrypt.".format(vesicle))
        else:
            vesicle.encrypt(recipients=recipients)

        try:
            vesicle.sign()
        except VesicleStateError:
            self.logger.info("{} was already signed".format(vesicle))

        if app.config["ENABLE_MYELIN"]:
            self.electrical.myelin_store(vesicle)

        return vesicle

    def _find_source(self, obj):
        """Return a list of possible sources for object.

        A Persona qualifies as source if they have obj in their starmaps,
        have a controlled Persona as a contact.

        Args:
            obj (Star, Planet or Starmap): Object to find a source for

        Returns:
            list: Possible sources
        """
        # Return True if at least one of controlled personas is a contact of p
        connected_to = lambda p: len(p.contacts.filter(Persona.crypt_private != "")) > 0

        sources = list()
        if isinstance(obj, Star):
            if connected_to(obj.author):
                sources.append(obj.author)

            for starmap in obj.starmaps:
                if connected_to(starmap.author):
                    sources.append(starmap.author)

        elif isinstance(obj, Planet):
            for star in obj.stars:
                if connected_to(star.author):
                    sources.append(star.author)

                for starmap in star.starmaps:
                    if connected_to(starmap.author):
                        sources.append(starmap.author)

        elif isinstance(obj, Starmap):
            if connected_to(obj.author):
                sources.append(obj.author)

        # TODO: Sort by last seen
        return sources

    def _log_errors(self, msg, errors, level="error"):
        """
        Log a list of errors to the logger

        Args:
            msg(str): A message describing the error source
            errors(list): A list of error messages

        Raises:
            ValueError: If the specified log level is invalid
        """

        if level not in ["debug", "info", "warning", "error"]:
            raise ValueError("Invalid log level {}".format(level))

        call = getattr(self.logger, level)
        call("{msg}:\n{list}".format(msg=msg, list="\n* ".join(str(e) for e in errors)))

    def handle_object(self, vesicle, reader_persona, session):
        """
        Handle received object updates by verifying the request and calling
        an appropriate handler

        Args:
            vesicle (Vesicle): Vesicle containing the object changeset
            reader_persona (Persona): Persona used for decrypting the Vesicle
        """
        # Validate response
        errors = list()

        try:
            action = vesicle.data["action"]
            object_type = vesicle.data["object_type"]
            obj = vesicle.data["object"]
            author = vesicle.author
        except KeyError, e:
            errors.append("Missing key: {}".format(e))

        if object_type not in OBJECT_TYPES:
            errors.append("Unknown object type: {}".format(object_type))

        if action not in CHANGE_TYPES:
            errors.append("Unknown action type '{}'".format(action))

        if errors:
            self.logger.error("Malformed object received\n{}".format("\n".join(errors)))
        else:
            handler = getattr(self, "object_{}".format(action))
            new_obj = handler(author, reader_persona, object_type, obj, session)

            if new_obj is not None:
                vesicle.handled = True
                new_obj.vesicles.append(vesicle)

                session.add(new_obj)
                session.add(vesicle)
                session.commit()

    def handle_object_request(self, vesicle, reader_persona, session):
        """
        Act on received object requests by sending the object in question back

        Args:
            vesicle (Vesicle): Vesicle containing metadata about the object
        """

        # Validate vesicle
        errors = []
        object_id = None
        object_type = None

        try:
            object_id = vesicle.data["object_id"]
            object_type = vesicle.data["object_type"]
            recipient = vesicle.author
        except KeyError, e:
            errors.append("missing ({})".format(vesicle, e))

        if object_type not in OBJECT_TYPES:
            errors.append("invalid object_type: {}".format(object_type))

        if errors:
            self._log_errors("Received invalid object request", errors)
        else:
            # Load object
            obj_class = globals()[object_type]
            obj = obj_class.query.get(object_id)

            if obj is None:
                self.logger.error("Requested object <{type} {id}> not found".format(
                    type=object_type, id=object_id[:6]))

            elif hasattr(obj, "author") and recipient not in obj.author.contacts:
                    self.logger.info("Requested {} not published for request author {}".format(obj, recipient))
            elif isinstance(obj, Persona) and recipient not in obj.contacts:
                    self.logger.info("Requested {} does not have requesting {} as a contact.".format(obj, recipient))
            else:
                for v in obj.vesicles:
                    # Send response
                    # Modified vesicles (re-encrypted) don't get saved to DB
                    self._distribute_vesicle(v, recipients=[recipient, ])
                self.logger.info("Sent {}'s {} vesicles to {}".format(
                    obj, len(obj.vesicles), recipient
                ))

        vesicle.handled = True
        session.add(vesicle)
        session.commit()

    def handle_vesicle(self, data):
        """
        Parse received vesicles and call handler

        Args:
            data (String): JSON encoded Vesicle

        Returns:
            Vesicle: The Vesicle that was decrypted and loaded
            None: If no Vesicle could be loaded
        """

        try:
            vesicle = Vesicle.read(data)
        except PersonaNotFoundError, e:
            self.logger.info("Received Vesicle from unknown Persona, trying to retrieve Persona info.")
            resp, errors = self.electrical.persona_info(e[0])
            if errors:
                self.logger.warning("Could not retrieve unknown Persona from server:\n{}".format(", ".join(errors)))
                return
            else:
                vesicle = Vesicle.read(data)

        if vesicle is None:
            self.logger.error("Failed handling Vesicle due to decoding error")
        else:
            old_vesicle = Vesicle.query.get(vesicle.id)
            if old_vesicle is not None:
                vesicle = old_vesicle

            # Vesicle is loaded and has not yet been handled, start processing..
            session = create_session()

            # Decrypt if neccessary
            import keyczar
            if not vesicle.decrypted():
                try:
                    reader_persona = vesicle.decrypt()
                except UnauthorizedError:
                    self.logger.info("Not authorized to decrypt {}".format(vesicle))
                except keyczar.errors.InvalidSignatureError:
                    self.logger.warning("Failed decrypting {}: id={} h={}".format(vesicle, vesicle.id, vesicle._get_hashcode()))
                    return vesicle

            if old_vesicle is None:
                session.add(vesicle)
                session.commit()

            if not vesicle.decrypted():
                self.logger.debug("{} has encrypted payload.".format(vesicle))
            else:
                self.logger.info("{} has payload:\n{}".format(vesicle, json.dumps(vesicle.data, indent=2)))

            # Call handler depending on message type
            try:
                if vesicle is not None and not vesicle.handled and vesicle.message_type in ALLOWED_MESSAGE_TYPES:
                    handler = getattr(self, "handle_{}".format(vesicle.message_type))
                    try:
                        handler(vesicle, reader_persona, session)
                    except UnauthorizedError, e:
                        self.logger.error("Error handling {}: {}".format(vesicle, e))
            except:
                session.rollback()
                raise
            finally:
                session.flush()

        return vesicle

    def object_insert(self, author, recipient, object_type, obj, session):
        # Handle answer
        obj_class = globals()[object_type]
        missing_keys = obj_class.validate_changeset(obj)
        if len(missing_keys) > 0:
            raise KeyError("Missing '{}' for creating {} from changeset".format(
                ", ".join(missing_keys), obj_class.__name__))

        if hasattr(obj, "author_id") and author.id != obj["author_id"]:
            raise UnauthorizedError(
                "Received object_insert Vesicle author {} does not match object author [{}]".format(
                    author, obj["author_id"][:6]))

        o = obj_class.query.get(obj["id"])
        if o is None or (hasattr(o, "get_state") and o.get_state() == -1) or (isinstance(o, Persona) and o._stub is True):
            o = obj_class.create_from_changeset(obj, stub=o, update_sender=author, update_recipient=recipient)
            session.add(o)
            if isinstance(o, Persona):
                o.stub = False
            else:
                o.set_state(0)
            self.logger.info("Inserted new {}".format(o))

        return o

    def object_update(self, author, recipient, object_type, obj, session):
        # Verify message
        obj_class = globals()[object_type]
        missing_keys = obj_class.validate_changeset(obj, update=True)
        if len(missing_keys) > 0:
            raise KeyError("Missing '{}' for updating {} from changeset".format(obj_class.__name__))

        obj_modified = dateutil_parse(obj["modified"])

        # Retrieve local object copy
        o = obj_class.query.get(obj["id"])

        if o is None:
            self.logger.warning("Received update for unknown <{} [{}]>".format(object_type, obj["id"][:6]))

            o = obj_class(id=obj["id"])
            o.set_state(-1)
            session.add(o)

            self.request_object(
                object_type=object_type,
                object_id=obj["id"],
                author=recipient,
                recipient=author,
                session=session)
        else:
            if o.modified <= obj_modified or (hasattr(o, "_stub") and o._stub is True):
                o.update_from_changeset(obj, update_sender=author, update_recipient=recipient)
                if isinstance(o, Persona):
                    o.stub = False
                else:
                    o.set_state(0)
                session.add(o)
                self.logger.info("Applied update for {}".format(o))
            else:
                self.logger.info("Received obsolete update ({})".format(obj))

        return o

    def object_delete(self, author, recipient, object_type, obj, session):
        # Verify message
        obj_class = globals()[object_type]
        for k in ["id", "modified"]:
            if k not in obj.keys():
                raise KeyError("Missing '{}' for deleting {} from changeset".format(k, obj_class.__name__))

        # Get the object's class from globals
        o = obj_class.query.get(obj["id"])

        if o is None:
            self.logger.info("Request to delete unknown <{} [{}]>".format(object_type, obj["id"]))
        else:
            if o.author != author:
                raise UnauthorizedError("Deletion request not signed by original object's author.\n" +
                    "{} is not {}".format(o.author, author))

            if hasattr(o, "set_state"):
                o.set_state(-2)
                o.text = None
                session.add(o)
                self.logger.info("{} marked deleted".format(o))
            else:
                name = str(o)
                session.delete(o)
                o = None
                self.logger.info("Permanently deleted {}".format(name))
        return o

    def on_new_contact(self, sender, message):
        for k in["new_contact_id", "author_id"]:
            if k not in message:
                raise KeyError("Missing message parameter '{}'".format(k))

        author = Persona.query.get(message["author_id"])
        recipient = Persona.query.get(message["new_contact_id"])

        session = create_session()

        if recipient._stub is True:
            self.logger.info("Requesting profile of new contact {}".format(recipient))
            self.request_object("Persona", message["new_contact_id"], author, recipient, session)

        session.commit()

    def on_local_model_change(self, sender, message):
        """
        React to model changes reported from the web-ui by transmitting
        appropriate messages to peers

        Args:
            sender(object): Sender of the Blinker signal
            message(dict): Changeset containing keys in CHANGESET_REQUIRED_FIELDS

        Raises:
            KeyError: Missing key from Changeset
            ValueError: Changeset contains illegal value
        """
        CHANGESET_REQUIRED_FIELDS = ["author_id", "action", "object_id", "object_type"]

        # Verify changeset
        for k in CHANGESET_REQUIRED_FIELDS:
            if k not in message.keys():
                raise KeyError("Missing key: '{}'".format(k))

        if message["action"] not in CHANGE_TYPES:
            raise ValueError("Unknown action: '{}'".format(message["action"]))

        if message["object_type"] not in OBJECT_TYPES:
            raise ValueError("Object type {} not supported".format(message["object_type"]))

        # Get the object's class from globals
        obj_class = globals()[message["object_type"]]
        obj = obj_class.query.get(message["object_id"])

        if obj is None:
            # TODO: Use different exception type
            import pdb; pdb.set_trace()
            raise Exception("Could not find {} {}".format(obj_class, message["object_id"]))

        author = Persona.query.get(message["author_id"])

        # Send Vesicle
        data = dict({
            "action": message["action"],
            "object_type": message["object_type"]
        })

        if message["action"] == "insert":
            data["object"] = obj.export()
        elif message["action"] == "update":
            data["object"] = obj.export(update=True)
        elif message["action"] == "delete":
            data["object"] = {
                "id": obj.id,
                "modified": obj.modified.isoformat()
            }

        vesicle = Vesicle(
            id=uuid4().hex,
            message_type="object",
            data=data,
            author=author,
            handled=True
        )
        obj.vesicles.append(vesicle)

        session = create_session()

        try:
            session.add(vesicle)
            session.commit()
        except:
            session.rollback()
            raise
        else:
            self.logger.info("Local {} changed: Distributing {}".format(obj, vesicle))
            vesicle = self._distribute_vesicle(vesicle, recipients=author.contacts.all())

        session.add(vesicle)
        session.commit()

    def on_request_objects(self, sender, message):
        """React to request-objects signal by queuing a request

        Args:
            sender (object): Sender of the signal
            message (dict): Contains keys
                type -- object type as defined in OBJECT_TYPES
                id -- 32 byte object ID
                author_id -- (optional) author of the request
                recipient_id -- (optional) recipient of the request
        """
        try:
            object_type = message["type"]
            object_id = message["id"]
        except KeyError, e:
            self.logger.warning("Missing request parameter '{}'".format(e))
            return

        session = create_session()

        if "author_id" in message:
            author = self.electrical.get_persona(message["author_id"])
        else:
            author = None

        if "recipient_id" in message:
            recipient = self.electrical.get_persona(message["recipient_id"])
        else:
            recipient = None

        try:
            self.request_object(object_type, object_id, author, recipient, session)
        except:
            session.rollback()
            raise
        finally:
            session.flush()

    def request_object(self, object_type, object_id, author, recipient, session):
        """
        Send a request for an object to a Persona

        Args:
            object_type (String): capitalized class name of the object
            object_id (String): 32 byte object ID
            author (Persona): Author of this request
            recipient (Persona): Persona to request this object from

<<<<<<< HEAD
    def on_group_created(self, sender, message):
        # TODO: Implement how to react on blinker notification
        pass    
    
    def request_starmap(self, souma_id):
=======
        Raises:
            UnauthorizedError: If no source can be found that has one of the controlled Personas as a contact
>>>>>>> 6e21eacf
        """
        obj_class = globals()[object_type]
        obj = obj_class.query.get(object_id)

        # Find a source if none is specified
        if recipient is None:
            sources = self._find_source(obj)
            recipient = sources[0] if len(sources) > 0 else None

        if recipient is None:
            self.logger.error("No known source for <{} [{}]>".format(object_type, object_id[:6]))
        else:
            # Try and find a contact of source we can use as this request's author
            if author is None:
                author = recipient.contacts.filter_by(Persona.crypt_private!="").first()

<<<<<<< HEAD


    def request_object(self, object_type, object_id, souma_id):
        """
        Try retrieving object @param object_id of kind @param object_type from @param souma_id
        """
=======
            # Abort if no author was found
            if author is None:
                raise UnauthorizedError("Could not find a source for {} who you are contacts with")
>>>>>>> 6e21eacf

            self.logger.info("Requesting <{object_type} {object_id}> as {author} from {source}".format(
                object_type=object_type, object_id=object_id[:6], author=author, source=recipient))

            data = {
                "object_type": object_type,
                "object_id": object_id
            }

            vesicle = Vesicle(
                id=uuid4().hex,
                message_type="object_request",
                author=author,
                data=data
            )
            session.add(vesicle)
            session.commit()
            session.refresh(vesicle)

            vesicle = self._distribute_vesicle(vesicle, recipients=[recipient])
            session.add(vesicle)
            session.commit()

    def shutdown(self):
        self.pool.kill()<|MERGE_RESOLUTION|>--- conflicted
+++ resolved
@@ -53,16 +53,9 @@
         signal('local-model-changed').connect(self.on_local_model_change)
         signal('new-contact').connect(self.on_new_contact)
         signal('request-objects').connect(self.on_request_objects)
-
-<<<<<<< HEAD
-        signal('souma-discovered').connect(self.on_souma_discovered)
-
         signal('group-created').connect(self.on_group_created)
-		
-    def _distribute_vesicle(self, vesicle, signed=False, recipients=None):
-=======
+
     def _distribute_vesicle(self, vesicle, recipients=None):
->>>>>>> 6e21eacf
         """
         Encrypt, sign and distribute vesicle to `recipients` using Myelin
 
@@ -470,7 +463,6 @@
 
         if obj is None:
             # TODO: Use different exception type
-            import pdb; pdb.set_trace()
             raise Exception("Could not find {} {}".format(obj_class, message["object_id"]))
 
         author = Persona.query.get(message["author_id"])
@@ -553,6 +545,10 @@
         finally:
             session.flush()
 
+    def on_group_created(self, sender, message):
+        # TODO: Implement how to react on blinker notification
+        pass
+
     def request_object(self, object_type, object_id, author, recipient, session):
         """
         Send a request for an object to a Persona
@@ -563,16 +559,8 @@
             author (Persona): Author of this request
             recipient (Persona): Persona to request this object from
 
-<<<<<<< HEAD
-    def on_group_created(self, sender, message):
-        # TODO: Implement how to react on blinker notification
-        pass    
-    
-    def request_starmap(self, souma_id):
-=======
         Raises:
             UnauthorizedError: If no source can be found that has one of the controlled Personas as a contact
->>>>>>> 6e21eacf
         """
         obj_class = globals()[object_type]
         obj = obj_class.query.get(object_id)
@@ -589,18 +577,9 @@
             if author is None:
                 author = recipient.contacts.filter_by(Persona.crypt_private!="").first()
 
-<<<<<<< HEAD
-
-
-    def request_object(self, object_type, object_id, souma_id):
-        """
-        Try retrieving object @param object_id of kind @param object_type from @param souma_id
-        """
-=======
             # Abort if no author was found
             if author is None:
                 raise UnauthorizedError("Could not find a source for {} who you are contacts with")
->>>>>>> 6e21eacf
 
             self.logger.info("Requesting <{object_type} {object_id}> as {author} from {source}".format(
                 object_type=object_type, object_id=object_id[:6], author=author, source=recipient))
