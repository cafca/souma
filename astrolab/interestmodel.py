--- conflicted
+++ resolved
@@ -55,13 +55,8 @@
     for star in Star.query.filter_by(state=0):
         like = star.author_id == interestmodel.persona_id
         if not like:
-<<<<<<< HEAD
-            like = Oneup.query.filter_by(star_id=star.id, creator_id=interestmodel.persona_id).all()
-
-=======
             like = Oneup.query.filter(
                 Oneup.state >= 0).filter_by(parent_id=star.id, author_id=interestmodel.persona_id).all()
->>>>>>> e4d79e24
 
         content = star.text
         for planet_assoc in star.planet_assocs:
