--- conflicted
+++ resolved
@@ -16,10 +16,7 @@
 
 from astrolab.helpers import setup_astrolab
 from nucleus.models import Souma, Starmap
-<<<<<<< HEAD
-=======
 from nucleus.update import timed_update_check
->>>>>>> 29d4ead3
 from nucleus.helpers import configure_app
 from synapse import Synapse
 from web_ui.helpers import host_kind, compile_less
@@ -101,18 +98,8 @@
             app.config["USER_DATA"], e))
     start = False
 
-<<<<<<< HEAD
-if local_souma is None:
-    # Make sure all models have been loaded before creating the database to
-    # create all their tables
-    from astrolab import interestmodel, topicmodel
 
-    app.logger.info("Setting up database")
-    db.create_all()
-=======
 local_souma = Souma.query.get(app.config["SOUMA_ID"])
->>>>>>> 29d4ead3
-
 if local_souma is None:
     app.logger.info("Setting up Nucleus for <Souma [{}]>".format(app.config['SOUMA_ID'][:6]))
     local_souma = Souma(id=app.config['SOUMA_ID'], version=app.config["VERSION"])
@@ -163,24 +150,6 @@
             except Exception, e:
                 app.logger.error(e)
 
-<<<<<<< HEAD
-        # Web UI
-        if not app.config['NO_UI']:
-            # Compile less when running from console
-            if host_kind() == "":
-                compile_less()
-
-            app.logger.info("Starting Web-UI")
-            local_server = WSGIServer(('', app.config['LOCAL_PORT']), app)
-            local_server.start()
-            webbrowser.open("http://{}/".format(app.config["LOCAL_ADDRESS"]))
-
-        # Setup Astrolab
-        Greenlet.spawn(setup_astrolab)
-
-        shutdown.wait()
-        sys.exit()
-=======
         # Setup Astrolab
         Greenlet.spawn(setup_astrolab)
 
@@ -190,4 +159,4 @@
             timed_update_check()
 
         shutdown.wait()
->>>>>>> 29d4ead3
+        sys.exit()