--- conflicted
+++ resolved
@@ -18,60 +18,10 @@
 from nucleus.set_hosts import test_host_entry, create_new_hosts_file, HOSTSFILE
 from nucleus.models import Souma, Starmap
 from synapse import Synapse
-<<<<<<< HEAD
-from web_ui.helpers import compile_less, watch_layouts
-=======
-from web_ui.helpers import host_kind, compile_less
->>>>>>> 0a15a0fe
+from web_ui.helpers import host_kind, compile_less, watch_layouts
 
 monkey.patch_all()
 
-
-<<<<<<< HEAD
-=======
-def setup_astrolab():
-    """Download topic model and schedule model updates"""
-    sleep(0)
-    model_filename = app.config["ASTROLAB_MODEL"]
-    word_ids_filename = app.config["ASTROLAB_MODEL_IDS"]
-
-    model_url = app.config["ASTROLAB_UPDATE"]
-    word_ids_url = app.config["ASTROLAB_IDS_UPDATE"]
-
-    try:
-        with open(word_ids_filename):
-            app.logger.debug("Model word ids found")
-    except IOError:
-        app.logger.info("Now downloading model data ids")
-        r = requests.get(word_ids_url, stream=True)
-        with open(word_ids_filename, 'wb') as f:
-            for chunk in r.iter_content(chunk_size=1024):
-                if chunk:
-                    f.write(chunk)
-                    f.flush()
-        app.logger.info("Model data ids downloaded")
-
-    try:
-        with open(model_filename):
-            app.logger.debug("Model data found")
-    except IOError:
-        app.logger.info("Downloading model data")
-        r = requests.get(model_url, stream=True)
-        with open(model_filename, 'wb') as f:
-            i = 0
-            for chunk in r.iter_content(chunk_size=1024):
-                if chunk:
-                    f.write(chunk)
-                    f.flush()
-                    i += 1
-                    if i % (1024 * 5) == 0:
-                        app.logger.info("Downloaded {} MB / 323 MB".format(i / 1024))
-        app.logger.info("Model data downloaded")
-
-    repeated_func_schedule(60 * 60, update)
-
-
->>>>>>> 0a15a0fe
 """ patch gevent for py2app """
 if getattr(sys, 'frozen', None) == 'macosx_app':
         import imp
@@ -152,7 +102,6 @@
         if app.config["DEBUG"]:
             synapse = Synapse()
             synapse.electrical.login_all()
-<<<<<<< HEAD
         else:
             try:
                 synapse = Synapse()
@@ -174,7 +123,9 @@
                     cmd = """osascript -e 'do shell script "mv \\"{}\\" \\"{}\\"" with administrator privileges'"""
                     os.system(cmd.format(tempfile_path, HOSTSFILE))
 
-            compile_less()
+            # Compile less when running from console
+            if host_kind() == "":
+                compile_less()
 
             app.logger.info("Starting Web-UI")
             local_server = WSGIServer(('', app.config['LOCAL_PORT']), app)
@@ -183,37 +134,5 @@
 
         # Setup Astrolab
         Greenlet.spawn(setup_astrolab)
-        Greenlet.spawn(watch_layouts)
 
-        shutdown.wait()
-=======
-        except Exception, e:
-            app.logger.error(e)
-
-    # Web UI
-    if not app.config['NO_UI']:
-        if not test_host_entry():
-            app.logger.info("No hosts entry found. Will now enable access to local Souma service in your browser.")
-            app.logger.info("Please enter your Administrator password if prompted")
-            tempfile_path = os.path.join(app.config["USER_DATA"], "hosts.tmp")
-            create_new_hosts_file(tempfile_path)
-            # move temporary new hosts file to final location using administrator privileges
-            if platform == 'win32':
-                os.system("runas /noprofile /user:Administrator move '{}' '{}'".format(tempfile_path, HOSTSFILE))
-            else:
-                os.system("""osascript -e 'do shell script "mv \\"{}\\" \\"{}\\"" with administrator privileges'""".format(tempfile_path, HOSTSFILE))
-
-        # Compile less when running from console
-        if host_kind() == "":
-            compile_less()
-
-        app.logger.info("Starting Web-UI")
-        local_server = WSGIServer(('', app.config['LOCAL_PORT']), app)
-        local_server.start()
-        webbrowser.open("http://{}/".format(app.config["LOCAL_ADDRESS"]))
-
-    # Setup Astrolab
-    Greenlet.spawn(setup_astrolab)
-
-    shutdown.wait()
->>>>>>> 0a15a0fe
+        shutdown.wait()