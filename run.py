--- conflicted
+++ resolved
@@ -5,6 +5,7 @@
 import webbrowser
 import semantic_version
 import argparse
+import werkzeug.serving
 
 from web_ui import app, db
 
@@ -128,15 +129,19 @@
         shutdown = Event()
 
         # Web UI
+        # @werkzeug.serving.run_with_reloader
+        def start_serv():
+            local_server = WSGIServer(('', app.config['LOCAL_PORT']), app)
+            local_server.start()
+            webbrowser.open("http://{}/".format(app.config["LOCAL_ADDRESS"]))
+
         if not app.config['NO_UI']:
             # Compile less when running from console
             if host_kind() == "":
                 compile_less()
 
             app.logger.info("Starting Web-UI")
-            local_server = WSGIServer(('', app.config['LOCAL_PORT']), app)
-            local_server.start()
-            webbrowser.open("http://{}/".format(app.config["LOCAL_ADDRESS"]))
+            start_serv()
 
         # Synapse
         app.logger.info("Starting Synapses")
@@ -151,41 +156,10 @@
             except Exception, e:
                 app.logger.error(e)
 
-<<<<<<< HEAD
-        import werkzeug.serving
-        @werkzeug.serving.run_with_reloader
-        def run_server():
-            if not app.config['NO_UI']:
-                # Compile less when running from console
-                if host_kind() == "":
-                    compile_less()
-
-                app.logger.info("Starting Web-UI")
-                local_server = WSGIServer(('', app.config['LOCAL_PORT']), app)
-                local_server.start()
-                webbrowser.open("http://{}/".format(app.config["LOCAL_ADDRESS"]))
-
-        run_server()
-
-        # Web UI
-        if not app.config['NO_UI']:
-            # Compile less when running from console
-            if host_kind() == "":
-                compile_less()
-
-            app.logger.info("Starting Web-UI")
-            local_server = WSGIServer(('', app.config['LOCAL_PORT']), app)
-            local_server.start()
-            webbrowser.open("http://{}/".format(app.config["LOCAL_ADDRESS"]))
-
-        # Setup Astrolab
-        Greenlet.spawn(setup_astrolab)
-=======
         # Update Souma
         if host_kind() in ["win", "osx"]:
             app.logger.info("Checking for updates")
             timed_update_check()
->>>>>>> 3e16f88d
 
         shutdown.wait()
         sys.exit()