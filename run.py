#!/usr/bin/python

import os
import requests
import sys
import webbrowser

from web_ui import app, db

from gevent import Greenlet, sleep
from gevent.wsgi import WSGIServer
from gevent.event import Event
from sqlalchemy.exc import OperationalError
from sys import platform
from uuid import uuid4

from nucleus.set_hosts import test_host_entry, create_new_hosts_file, HOSTSFILE
from nucleus.models import Souma, Starmap
from synapse import Synapse

from astrolab.helpers import repeated_func_schedule
from astrolab.interestmodel import update


def setup_astrolab():
    """Download topic model and schedule model updates"""
    sleep(0)
    model_filename = app.config["TOPIC_MODEL"]
    word_ids_filename = app.config["TOPIC_MODEL_IDS"]

    model_url = app.config["TOPIC_MODEL_UPDATE"]
    word_ids_url = app.config["TOPIC_MODEL_IDS_UPDATE"]

    try:
        with open(word_ids_filename):
            app.logger.debug("Model word ids found")
    except IOError:
        app.logger.info("Now downloading model data ids")
        r = requests.get(word_ids_url, stream=True)
        with open(word_ids_filename, 'wb') as f:
            for chunk in r.iter_content(chunk_size=1024):
                if chunk:
                    f.write(chunk)
                    f.flush()
        app.logger.info("Model data ids downloaded")

    try:
        with open(model_filename):
            app.logger.debug("Model data found")
    except IOError:
        app.logger.info("Downloading model data")
        r = requests.get(model_url, stream=True)
        with open(model_filename, 'wb') as f:
            i = 0
            for chunk in r.iter_content(chunk_size=1024):
                if chunk:
                    f.write(chunk)
                    f.flush()
                    i += 1
                    if i % (1024 * 5) == 0:
                        app.logger.info("Downloaded {} MB / 323 MB".format(i / 1024))
        app.logger.info("Model data downloaded")

    repeated_func_schedule(60 * 60, update)


""" patch gevent for py2app """
if getattr(sys, 'frozen', None) == 'macosx_app':
        import imp
        import httplib

        original_load_module = imp.load_module
        original_find_module = imp.find_module

        def custom_load_module(name, file, pathname, description):
            if name == '__httplib__':
                return httplib
            return original_load_module(name, file, pathname, description)

        def custom_find_module(name, path=None):
            if name == 'httplib':
                return (None, None, None)
            return original_find_module(name, path)

        imp.load_module = custom_load_module
        imp.find_module = custom_find_module

        # Verify that the patch is working properly (you can remove these lines safely)
        __httplib__ = imp.load_module('__httplib__', *imp.find_module('httplib'))
        assert __httplib__ is httplib

""" Initialize database """
try:
    local_souma = Souma.query.get(app.config["SOUMA_ID"])
except OperationalError:
    local_souma = None

if local_souma is None:
    app.logger.info("Setting up database")
    db.create_all()

    app.logger.info("Setting up Nucleus for <Souma [{}]>".format(app.config['SOUMA_ID'][:6]))
    local_souma = Souma(id=app.config['SOUMA_ID'])
    local_souma.generate_keys()
    local_souma.starmap = Starmap(id=uuid4().hex, kind="index")

    db.session.add(local_souma)
    db.session.commit()

app.config["RUNTIME_DIR"] = os.path.abspath(os.path.dirname(__file__))

""" Start app """
if app.config['USE_DEBUG_SERVER']:
    # flask development server
    app.run(app.config['LOCAL_HOSTNAME'], app.config['LOCAL_PORT'])
else:
    shutdown = Event()

    # Synapse
    app.logger.info("Starting Synapses")

    if app.config["DEBUG"]:
        synapse = Synapse()
<<<<<<< HEAD
    except Exception, e:
        pass
        #app.logger(e)
=======
        synapse.electrical.login_all()
    else:
        try:
            synapse = Synapse()
            synapse.electrical.login_all()
        except Exception, e:
            app.logger.error(e)
>>>>>>> e4d79e24

    # Web UI
    if not app.config['NO_UI']:
        if not test_host_entry():
            app.logger.info("No hosts entry found. Will now enable access to local Souma service in your browser.")
            app.logger.info("Please enter your Administrator password if prompted")
            tempfile_path = os.path.join(app.config["USER_DATA"], "hosts.tmp")
            create_new_hosts_file(tempfile_path)
            # move temporary new hosts file to final location using administrator privileges
            if platform == 'win32':
                os.system("runas /noprofile /user:Administrator move '{}' '{}'".format(tempfile_path, HOSTSFILE))
            else:
                os.system("""osascript -e 'do shell script "mv \\"{}\\" \\"{}\\"" with administrator privileges'""".format(tempfile_path, HOSTSFILE))

        app.logger.info("Starting Web-UI")
        local_server = WSGIServer(('', app.config['LOCAL_PORT']), app)
        local_server.start()
        webbrowser.open("http://{}/".format(app.config["LOCAL_ADDRESS"]))

    # Setup Astrolab
    Greenlet.spawn(setup_astrolab)

    shutdown.wait()<|MERGE_RESOLUTION|>--- conflicted
+++ resolved
@@ -121,11 +121,6 @@
 
     if app.config["DEBUG"]:
         synapse = Synapse()
-<<<<<<< HEAD
-    except Exception, e:
-        pass
-        #app.logger(e)
-=======
         synapse.electrical.login_all()
     else:
         try:
@@ -133,7 +128,6 @@
             synapse.electrical.login_all()
         except Exception, e:
             app.logger.error(e)
->>>>>>> e4d79e24
 
     # Web UI
     if not app.config['NO_UI']:
