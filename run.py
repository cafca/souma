--- conflicted
+++ resolved
@@ -16,7 +16,6 @@
 from astrolab.helpers import repeated_func_schedule
 from astrolab.interestmodel import update
 
-<<<<<<< HEAD
 
 def setup_astrolab():
     """Download topic model and schedule model updates"""
@@ -58,10 +57,7 @@
 
     repeated_func_schedule(60 * 60, update)
 
-# Initialize database
-=======
 """ Initialize database """
->>>>>>> 7a89ebd3
 try:
     local_souma = Souma.query.get(app.config["SOUMA_ID"])
 except OperationalError:
