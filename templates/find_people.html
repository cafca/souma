{% extends "base.html" %}

{% block content %}
<section class="col1 row w4 h4 well">
&nbsp;
<<<<<<< HEAD
</section>
<section class="col1 row1 w4 h1">
    <h2>Find people you know</h2>
    <p>Please enter Email-Addresses of people you want to find.</p>
</section>
=======
</section>
<section class="col1 row1 w4 h1">
    <h2>Find people you know</h2>
    <p>Sharing your content allows your friends to see everything you posted as <strong>{{ active_persona.username }}</strong>.</p>
</section>
>>>>>>> 07e43133

<section class="col1 row3 w4 h2">
<form method="POST" action="{{url_for('find_people')}}">
    <div class="control-group {% if form.email.errors %}error{% endif %}">
        <div class="input-prepend input-append controls">
<<<<<<< HEAD
            <span class="add-on"><i class="icon-envelope"></i></span>
=======
            <span class="add-on"><i class="fa fa-envelope"></i></span>
>>>>>>> 07e43133
            {{form.email(placeholder="Email")}}
            <button class="btn" type="submit">Find</button>
        </div>
        {% if error %}
        <p class="errors">{{ error }}</p>
        {% endif %}
        {% if form.email.errors %}
        <ul class="errors">{% for error in form.email.errors %}<li>{{ error }}</li>{% endfor %}</ul>
        {% endif %}
    </div>

    {{ form.csrf_token }}
</form>
</section>

{% if found %}
<section class="col6 row1 w5 h2">
    <table class="table table-hover">
        <thead>
            <tr><th colspan="2">Found {{found|length}} Personas</th></tr>
        </thead>
        <tbody>
            {% for p in found %}
            <tr>
<<<<<<< HEAD
                <td><a href="{{ url_for('persona', id=p.persona_id) }}" class="btn btn-link">
                    <i class="icon-circle-blank"></i>
                    {{p.username}}
                    <{{p.persona_id|truncate(8, True, end="")}}>
                </a></td>
                <td>
                    <form action="{{ url_for('add_contact', persona_id=p.persona_id)}}" method="POST">
                        <button class="btn btn-small" type="submit">Follow</button>
=======
                <td><a href="{{ url_for('persona', id=p.id) }}" class="btn btn-link">
                    <i class="fa fa-circle"></i>
                    {{p.username}} <{{p.id|truncate(6, True, end="")}}>
                </a></td>
                <td>
                    <form action="{{ url_for('add_contact', persona_id=p.id)}}" method="POST">
                        <button class="btn btn-small" type="submit" {% if p.outgoing %}disabled=disabled{% endif %}>{% if p.outgoing %}Already sharing{% else %}Share my profile{% endif %}</button>
>>>>>>> 07e43133
                    </form>
                </td>
            </tr>
            {% endfor %}
        </tbody>
    </table>
</section>
{% endif %}
{% endblock %}<|MERGE_RESOLUTION|>--- conflicted
+++ resolved
@@ -3,29 +3,17 @@
 {% block content %}
 <section class="col1 row w4 h4 well">
 &nbsp;
-<<<<<<< HEAD
-</section>
-<section class="col1 row1 w4 h1">
-    <h2>Find people you know</h2>
-    <p>Please enter Email-Addresses of people you want to find.</p>
-</section>
-=======
 </section>
 <section class="col1 row1 w4 h1">
     <h2>Find people you know</h2>
     <p>Sharing your content allows your friends to see everything you posted as <strong>{{ active_persona.username }}</strong>.</p>
 </section>
->>>>>>> 07e43133
 
 <section class="col1 row3 w4 h2">
 <form method="POST" action="{{url_for('find_people')}}">
     <div class="control-group {% if form.email.errors %}error{% endif %}">
         <div class="input-prepend input-append controls">
-<<<<<<< HEAD
-            <span class="add-on"><i class="icon-envelope"></i></span>
-=======
             <span class="add-on"><i class="fa fa-envelope"></i></span>
->>>>>>> 07e43133
             {{form.email(placeholder="Email")}}
             <button class="btn" type="submit">Find</button>
         </div>
@@ -50,16 +38,6 @@
         <tbody>
             {% for p in found %}
             <tr>
-<<<<<<< HEAD
-                <td><a href="{{ url_for('persona', id=p.persona_id) }}" class="btn btn-link">
-                    <i class="icon-circle-blank"></i>
-                    {{p.username}}
-                    <{{p.persona_id|truncate(8, True, end="")}}>
-                </a></td>
-                <td>
-                    <form action="{{ url_for('add_contact', persona_id=p.persona_id)}}" method="POST">
-                        <button class="btn btn-small" type="submit">Follow</button>
-=======
                 <td><a href="{{ url_for('persona', id=p.id) }}" class="btn btn-link">
                     <i class="fa fa-circle"></i>
                     {{p.username}} <{{p.id|truncate(6, True, end="")}}>
@@ -67,7 +45,6 @@
                 <td>
                     <form action="{{ url_for('add_contact', persona_id=p.id)}}" method="POST">
                         <button class="btn btn-small" type="submit" {% if p.outgoing %}disabled=disabled{% endif %}>{% if p.outgoing %}Already sharing{% else %}Share my profile{% endif %}</button>
->>>>>>> 07e43133
                     </form>
                 </td>
             </tr>
