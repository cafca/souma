{% extends "base.html" %}
{% import "macros/star.html" as star_macros %}
<<<<<<< HEAD
{% import "macros/planet.html" as planet_macros %}
{% import "macros/pagination.html" as pagination %}
=======
>>>>>>> 27cc28e0

{% block content %}

{% for star in page.stars %}

<section class="{%if star.content.has_picture() %}image-overlay{% endif %} {{ star.css_class }}">
    {{ star_macros.star(star.content, author=active_persona, controlled_personas=controlled_personas) }}
</section>

{% endfor %}

{{ pagination.render_pagination(page.pagination, "universe") }}

{% endblock %}<|MERGE_RESOLUTION|>--- conflicted
+++ resolved
@@ -1,10 +1,6 @@
 {% extends "base.html" %}
 {% import "macros/star.html" as star_macros %}
-<<<<<<< HEAD
-{% import "macros/planet.html" as planet_macros %}
 {% import "macros/pagination.html" as pagination %}
-=======
->>>>>>> 27cc28e0
 
 {% block content %}
 
