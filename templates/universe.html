{% extends "base.html" %}
{% import "macros/star.html" as star_macros %}
{% import "macros/planet.html" as planet_macros %}

{% block content %}

<<<<<<< HEAD
{% for star in stars %}
{% for planet in star[1].planets %}
<section class='{{ star[0] }}'>
    {{ planet_macros.planet(planet, False)}}
</section>
{% endfor %}

<section class="{%if star[1].planets|length() >= 1 %}image-overlay{% endif %} {{ star[0] }}">
    {{ star_macros.star(star[1]) }}
=======
{% for star in page.stars %}
{% for planet in star.content.planets %}
<section class='{{ star.css_class }}'>
    {{ planet_macros.planet(planet, False)}}
>>>>>>> 07e43133
</section>

{% endfor %}

<section class="{%if star.content.planets|length() >= 1 %}image-overlay{% endif %} {{ star.css_class }}">
    {{ star_macros.star(star.content) }}
</section>

{% endfor %}

{% endblock %}<|MERGE_RESOLUTION|>--- conflicted
+++ resolved
@@ -4,24 +4,11 @@
 
 {% block content %}
 
-<<<<<<< HEAD
-{% for star in stars %}
-{% for planet in star[1].planets %}
-<section class='{{ star[0] }}'>
-    {{ planet_macros.planet(planet, False)}}
-</section>
-{% endfor %}
-
-<section class="{%if star[1].planets|length() >= 1 %}image-overlay{% endif %} {{ star[0] }}">
-    {{ star_macros.star(star[1]) }}
-=======
 {% for star in page.stars %}
 {% for planet in star.content.planets %}
 <section class='{{ star.css_class }}'>
     {{ planet_macros.planet(planet, False)}}
->>>>>>> 07e43133
 </section>
-
 {% endfor %}
 
 <section class="{%if star.content.planets|length() >= 1 %}image-overlay{% endif %} {{ star.css_class }}">
