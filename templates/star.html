--- conflicted
+++ resolved
@@ -11,19 +11,12 @@
     {% endfor %}
 
     <section class="col7 row1 w5 h2">
-<<<<<<< HEAD
-        {{ star_macros.star(star, controls="extended") }}
-    </section>
-{% else %}
-    <section class="col1 row1 w8 h3">
-        {{ star_macros.star(star, controls="extended") }}
-=======
-        {{ star_macros.star(star, author=active_persona, controlled_personas=controlled_personas) }}
+
+        {{ star_macros.star(star, author=active_persona, controlled_personas=controlled_personas, controls="extended") }}
     </section>
 {% else %}
     <section class="col1 row1 w6 h2">
-        {{ star_macros.star(star, author=active_persona, controlled_personas=controlled_personas) }}
->>>>>>> 2e51a40e
+        {{ star_macros.star(star, author=active_persona, controlled_personas=controlled_personas, controls="extended") }}
     </section>
 {% endif %}
 {% endblock %}