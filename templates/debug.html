{% extends "base.html" %}

{% block content %}
<h1>Stars</h1>
<table class="table">
    <thead>
        <tr>
            <th>ID</th>
            <th>Message</th>
<<<<<<< HEAD
            <th>Creator</th>
            <th>Modified</th>
            <th>Created</th>
=======
            <th>Author</th>
            <th>Modified</th>
            <th>Created</th>
            <th>State</th>
            <th>Vesicles</th>
>>>>>>> 07e43133
            <th></th>
        </tr>
    </thead>
    <tbody>
      {% for star in stars %}
      <tr>
        <td>{{ star.id }}</td>
        <td>{{ star.text }}</td>
<<<<<<< HEAD
        <td>{{ star.creator.username}}</td>
        <td>{{ star.modified }}</td>
        <td>{{ star.created}} </td>
        <td><a class="btn" href="{{ url_for('delete_star', id=star.id) }}">Delete</a></td>
      </tr>
      {% endfor %}
    </tbody>
</table>  
=======
        <td>{{ star.author.username}}</td>
        <td>{{ star.modified | naturaltime }}</td>
        <td>{{ star.created | naturaltime}} </td>
        <td>{{ star.get_state()}}</td>
        <td>{{ star.vesicles | length }}</td>
        {% if star.get_state() >= 0 and star.author.controlled() %}
            <td><a class="btn" href="{{ url_for('delete_star', id=star.id) }}">Delete</a></td>
        {% else %}
            <td>&nbsp;</td>
        {% endif %}
      </tr>
      {% endfor %}
    </tbody>
</table>

<h1>Starmaps</h1>
<table class="table">
    <thead>
        <tr>
            <th>ID</th>
            <th>Kind</th>
            <th>Author</th>
            <th>Modified</th>
            <th>State</th>
            <th>Stars</th>
            <th>Vesicles</th>
        </tr>
    </thead>
    <tbody>
      {% for starmap in starmaps %}
      <tr>
        <td>{{ starmap.id }}</td>
        <td>{{ starmap.kind }}</td>
        <td>{{ starmap.author.username}}</td>
        <td>{{ starmap.modified | naturaltime }}</td>
        <td>{{ starmap.get_state()}}</td>
        <td>{% for star in starmap.index %}{{star}}<br />{% endfor %}</td>
        <td>{{ starmap.vesicles | length }}</td>
      </tr>
      {% endfor %}
    </tbody>
</table>
>>>>>>> 07e43133

<h1>Personas</h1>
<table class="table">
    <thead>
        <tr>
            <th>ID</id>
            <th>Username</th>
            <th>Email-Address</th>
            <th>Modified</th>
<<<<<<< HEAD
=======
            <th>Vesicles</th>
>>>>>>> 07e43133
            <th>Private Key</th>
        </tr>
    </thead>
    <tbody>
      {% for persona in personas %}
      <tr>
<<<<<<< HEAD
        <td>{{ persona.id }}</td>
        <td>{{ persona.username }}</td>
        <td>{{ persona.email }}</td>
        <td>{{ persona.modified }}</td>
=======
        <td>{{ persona.id }}{% if persona.stub %} (stub){% endif %}</td>
        <td>{{ persona.username }}</td>
        <td>{{ persona.email }}</td>
        <td>{{ persona.modified }}</td>
        <td>{{ persona.vesicles | length }}</td>
>>>>>>> 07e43133
        <td>{% if persona.crypt_private %}<i class="icon-key"></i>{% endif %}</td>
      </tr>
      {% endfor %}
    </tbody>
<<<<<<< HEAD
</table>  

<h1>Planets</h1>
=======
</table>

<h1>Planets</h1>
<table class="table">
    <thead>
        <tr>
            <th>ID</id>
            <th>Title</th>
            <th>Kind</th>
            <th>Created</th>
            <th>Modified</th>
            <th>Source</th>
            <th>Vesicles</th>
        </tr>
    </thead>
    <tbody>
      {% for planet in planets %}
      <tr>
        <td>{{ planet.id }}</td>
        <td>{{ planet.kind }}</td>
        <td>{{ planet.title }}</td>
        <td>{{ planet.created }}</td>
        <td>{{ planet.modified }}</td>
        <td>{{ planet.source }}</td>
        <td>{{ planet.vesicles | length }}</td>
      </tr>
      {% endfor %}
    </tbody>
</table>

<h1>Groups</h1>
>>>>>>> 07e43133
<table class="table">
    <thead>
        <tr>
            <th>ID</id>
<<<<<<< HEAD
            <th>Title</th>
            <th>Kind</th>
            <th>Created</th>
            <th>Modified</th>
            <th>Source</th>
        </tr>
    </thead>
    <tbody>
      {% for planet in planets %}
      <tr>
        <td>{{ planet.id }}</td>
        <td>{{ planet.kind }}</td>
        <td>{{ planet.title }}</td>
        <td>{{ planet.created }}</td>
        <td>{{ planet.modified }}</td>
        <td>{{ planet.source }}</td>
      </tr>
      {% endfor %}
    </tbody>
</table>  
=======
            <th>Groupname</th>
            <th>Description</th>
            <th>Profile</th>
            <th>Vesicles</th>
        </tr>
    </thead>
    <tbody>
      {% for group in groups %}
      <tr>
        <td>{{ group.id }}</td>
        <td>{{ group.groupname }}</td>
        <td>{{ group.description }}</td>
        <td>{{ group.profile }}</td>
        <td>{{ group.vesicles | length }}</td>
      </tr>
      {% endfor %}
    </tbody>
</table>
>>>>>>> 07e43133
{%endblock%}<|MERGE_RESOLUTION|>--- conflicted
+++ resolved
@@ -7,17 +7,11 @@
         <tr>
             <th>ID</th>
             <th>Message</th>
-<<<<<<< HEAD
-            <th>Creator</th>
-            <th>Modified</th>
-            <th>Created</th>
-=======
             <th>Author</th>
             <th>Modified</th>
             <th>Created</th>
             <th>State</th>
             <th>Vesicles</th>
->>>>>>> 07e43133
             <th></th>
         </tr>
     </thead>
@@ -26,16 +20,6 @@
       <tr>
         <td>{{ star.id }}</td>
         <td>{{ star.text }}</td>
-<<<<<<< HEAD
-        <td>{{ star.creator.username}}</td>
-        <td>{{ star.modified }}</td>
-        <td>{{ star.created}} </td>
-        <td><a class="btn" href="{{ url_for('delete_star', id=star.id) }}">Delete</a></td>
-      </tr>
-      {% endfor %}
-    </tbody>
-</table>  
-=======
         <td>{{ star.author.username}}</td>
         <td>{{ star.modified | naturaltime }}</td>
         <td>{{ star.created | naturaltime}} </td>
@@ -78,7 +62,6 @@
       {% endfor %}
     </tbody>
 </table>
->>>>>>> 07e43133
 
 <h1>Personas</h1>
 <table class="table">
@@ -88,37 +71,22 @@
             <th>Username</th>
             <th>Email-Address</th>
             <th>Modified</th>
-<<<<<<< HEAD
-=======
             <th>Vesicles</th>
->>>>>>> 07e43133
             <th>Private Key</th>
         </tr>
     </thead>
     <tbody>
       {% for persona in personas %}
       <tr>
-<<<<<<< HEAD
-        <td>{{ persona.id }}</td>
-        <td>{{ persona.username }}</td>
-        <td>{{ persona.email }}</td>
-        <td>{{ persona.modified }}</td>
-=======
         <td>{{ persona.id }}{% if persona.stub %} (stub){% endif %}</td>
         <td>{{ persona.username }}</td>
         <td>{{ persona.email }}</td>
         <td>{{ persona.modified }}</td>
         <td>{{ persona.vesicles | length }}</td>
->>>>>>> 07e43133
         <td>{% if persona.crypt_private %}<i class="icon-key"></i>{% endif %}</td>
       </tr>
       {% endfor %}
     </tbody>
-<<<<<<< HEAD
-</table>  
-
-<h1>Planets</h1>
-=======
 </table>
 
 <h1>Planets</h1>
@@ -150,33 +118,10 @@
 </table>
 
 <h1>Groups</h1>
->>>>>>> 07e43133
 <table class="table">
     <thead>
         <tr>
             <th>ID</id>
-<<<<<<< HEAD
-            <th>Title</th>
-            <th>Kind</th>
-            <th>Created</th>
-            <th>Modified</th>
-            <th>Source</th>
-        </tr>
-    </thead>
-    <tbody>
-      {% for planet in planets %}
-      <tr>
-        <td>{{ planet.id }}</td>
-        <td>{{ planet.kind }}</td>
-        <td>{{ planet.title }}</td>
-        <td>{{ planet.created }}</td>
-        <td>{{ planet.modified }}</td>
-        <td>{{ planet.source }}</td>
-      </tr>
-      {% endfor %}
-    </tbody>
-</table>  
-=======
             <th>Groupname</th>
             <th>Description</th>
             <th>Profile</th>
@@ -195,5 +140,4 @@
       {% endfor %}
     </tbody>
 </table>
->>>>>>> 07e43133
 {%endblock%}