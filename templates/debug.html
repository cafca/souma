--- conflicted
+++ resolved
@@ -7,7 +7,7 @@
         <tr>
             <th>ID</th>
             <th>Message</th>
-            <th>Creator</th>
+            <th>Author</th>
             <th>Modified</th>
             <th>Created</th>
             <th>State</th>
@@ -23,12 +23,8 @@
         <td>{{ star.author.username}}</td>
         <td>{{ star.modified | naturaltime }}</td>
         <td>{{ star.created | naturaltime}} </td>
-<<<<<<< HEAD
-        <td>{{ star.get_state()[1] | capitalize}}</td>
+        <td>{{ star.get_state()}}</td>
         <td>{{ star.group_id }} </td>
-=======
-        <td>{{ star.get_state()}}</td>
->>>>>>> 6e21eacf
         {% if star.state >= 0 %}
             <td><a class="btn" href="{{ url_for('delete_star', id=star.id) }}">Delete</a></td>
         {% else %}
@@ -87,8 +83,7 @@
       </tr>
       {% endfor %}
     </tbody>
-<<<<<<< HEAD
-</table>  
+</table>
 
 <h1>Groups</h1>
 <table class="table">
@@ -108,10 +103,5 @@
       </tr>
       {% endfor %}
     </tbody>
-</table>  
-
-
-=======
 </table>
->>>>>>> 6e21eacf
 {%endblock%}