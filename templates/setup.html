--- conflicted
+++ resolved
@@ -6,11 +6,7 @@
 {% if error %}<p>{{ error }}</p>{% endif %}
 <form method="POST" action="{{url_for('setup')}}">
     <div class="input-prepend">
-<<<<<<< HEAD
-        <span class="add-on"><i class="icon-key"></i></span>
-=======
         <span class="add-on"><i class="fa fa-key"></i></span>
->>>>>>> 07e43133
         <input class="span2" name="password" type="password" placeholder="Password">
         <button class="btn" type="submit">Create</button>
     </div>
